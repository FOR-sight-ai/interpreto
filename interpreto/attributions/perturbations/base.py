--- conflicted
+++ resolved
@@ -28,12 +28,8 @@
 
 from __future__ import annotations
 
-<<<<<<< HEAD
 from abc import abstractmethod
-from collections.abc import Iterable, MutableMapping
-=======
 from collections.abc import MutableMapping
->>>>>>> e4347278
 from typing import overload
 
 import torch
@@ -88,17 +84,6 @@
         raise ValueError("model_inputs should contain either 'input_ids' or 'inputs_embeds'")
 
     @overload
-<<<<<<< HEAD
-    def perturb(
-        self, inputs: MutableMapping[str, torch.Tensor]
-    ) -> tuple[MutableMapping[str, torch.Tensor], torch.Tensor | None]: ...
-
-    @overload
-    def perturb(self, inputs: Iterable) -> Iterable: ...
-
-    @allow_nested_iterables_of(MutableMapping)
-    def perturb(self, inputs) -> Iterable | tuple[MutableMapping[str, torch.Tensor], torch.Tensor]:
-=======
     def perturb(self, inputs: TensorMapping) -> tuple[TensorMapping, torch.Tensor | None]:
         """
         base implementation
@@ -115,7 +100,6 @@
 
     @allow_nested_iterables_of(MutableMapping)
     def perturb(self, inputs: TensorMapping) -> tuple[TensorMapping, torch.Tensor | None]:
->>>>>>> e4347278
         """
         Method called when we ask the perturbator to perturb a mapping of tensors, generally the output of a tokenizer
         The mapping should be similar to mappings returned by the tokenizer.
