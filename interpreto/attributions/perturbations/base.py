# MIT License
#
# Copyright (c) 2025 IRT Antoine de Saint Exupéry et Université Paul Sabatier Toulouse III - All
# rights reserved. DEEL and FOR are research programs operated by IVADO, IRT Saint Exupéry,
# CRIAQ and ANITI - https://www.deel.ai/.
#
# Permission is hereby granted, free of charge, to any person obtaining a copy
# of this software and associated documentation files (the "Software"), to deal
# in the Software without restriction, including without limitation the rights
# to use, copy, modify, merge, publish, distribute, sublicense, and/or sell
# copies of the Software, and to permit persons to whom the Software is
# furnished to do so, subject to the following conditions:
#
# The above copyright notice and this permission notice shall be included in all
# copies or substantial portions of the Software.
#
# THE SOFTWARE IS PROVIDED "AS IS", WITHOUT WARRANTY OF ANY KIND, EXPRESS OR
# IMPLIED, INCLUDING BUT NOT LIMITED TO THE WARRANTIES OF MERCHANTABILITY,
# FITNESS FOR A PARTICULAR PURPOSE AND NONINFRINGEMENT. IN NO EVENT SHALL THE
# AUTHORS OR COPYRIGHT HOLDERS BE LIABLE FOR ANY CLAIM, DAMAGES OR OTHER
# LIABILITY, WHETHER IN AN ACTION OF CONTRACT, TORT OR OTHERWISE, ARISING FROM,
# OUT OF OR IN CONNECTION WITH THE SOFTWARE OR THE USE OR OTHER DEALINGS IN THE
# SOFTWARE.

"""
Base classes for perturbations used in attribution methods
"""

from __future__ import annotations

from collections.abc import Iterable, Mapping
from enum import Enum
from functools import singledispatchmethod

import torch
from transformers import PreTrainedTokenizer


class GranularityLevel(Enum):
    """
    Enumerations of the different granularity levels supported for masking perturbations
    Allows to define token-wise masking, word-wise masking...
    """

    ALL_TOKENS = "all_tokens"  # All tokens, including special tokens like padding, eos, cls, etc.
    TOKEN = "token"  # Strictly tokens of the input
    WORD = "word"  # Words of the input
    DEFAULT = TOKEN

    @staticmethod
    def get_association_matrix(
        tokens_ids: Mapping[str, torch.Tensor], granularity_level: GranularityLevel = DEFAULT
    ) -> torch.Tensor:
        """
        Creates the matrix to pass from one granularity level to ALL_TOKENS granularity level (finally used by the perturbator)


        Args:
            tokens_ids (Mapping[str, torch.Tensor]): inputs of the perturb meth
            granularity_level (GranularityLevel | None, optional): source granularity level. Defaults to GranularityLevel.DEFAULT.

        Raises:
            NotImplementedError: if granularity level is unknown, raises NotImplementedError

        Returns:
            torch.Tensor: the matrix used to transform a specific granularity mask to a general mask that can be used on tokens
        """
        granularity_level = granularity_level or GranularityLevel.DEFAULT
        n, l_p = tokens_ids["input_ids"].shape

        if granularity_level == GranularityLevel.ALL_TOKENS:
            return torch.eye(l_p).unsqueeze(0).expand(n, -1, -1)

        if granularity_level == GranularityLevel.TOKEN:
            # TODO : remake this using only tensor operation (if possible ?)
            perturbable_mask = tokens_ids["offset_mapping"].sum(dim=-1).bool().long()
            perturbable_matrix = torch.diag_embed(perturbable_mask)
            non_empty_rows_mask = perturbable_matrix.sum(dim=2) != 0
            l_t = non_empty_rows_mask.sum(dim=1)
            result = torch.zeros(n, l_t.max(), l_p)
            for i in range(n):
                result[i, : l_t[i], :] = perturbable_matrix[i, non_empty_rows_mask[i]]
            return result
        raise NotImplementedError(f"Granularity level {granularity_level} not implemented")


class BasePerturbator:
    """
    Base class for perturbators
    If this class is instanciated, it behaves as a no-op perturbator
    Perturbators can be defined by subclassing this class and implementing one (or many) of the following methods :
    - perturb_strings
    - perturb_ids
    - perturb_tensors
    """

    def __init__(self, tokenizer: PreTrainedTokenizer | None = None, inputs_embedder: torch.nn.Module | None = None):
        # Tokenizer and embedders are optional
        self.tokenizer = tokenizer
        self.inputs_embedder = inputs_embedder

    @singledispatchmethod
    def perturb(self, inputs) -> Mapping[str, torch.Tensor]:
        """
        Main method called to perturb an input before giving it to a model
        Output is a mapping that can be passed directly to the model as kwargs

        Args:
            inputs (_type_): inputs given to the perturbator. It can be one of the following types :
             - str|Iterable[str] : a single string or a collection of strings to perturb
             - Mapping[str, torch.Tensor] : a mapping of tensors to perturb, with keys similar to the keys found in the output of a tokenizer.
                                                            Direct output of a tokenizer can be passed to this method
             - torch.Tensor : a tensor to perturb. This is the case when the perturbator is used to perturb embeddings

        Raises:
            NotImplementedError: If the perturbator receives a type different from the ones listed above

        Returns:
            Mapping[str, torch.Tensor]: A mapping of tensors that can be passed directly to the model as kwargs
        """
        raise NotImplementedError(
            f"Method perturb not implemented for type {type(inputs)} in {self.__class__.__name__}"
        )

    @perturb.register(str)
    def _(self, inputs: str) -> Mapping[str, torch.Tensor]:
        """
        perturbation of a single string (transformed as a collection of 1 string for convenience)

        Args:
            inputs (str): string to perturb
        """
        return self.perturb([inputs])

    @perturb.register(Iterable)
    def _(self, inputs: Iterable[str]) -> Mapping[str, torch.Tensor]:
        """
        perturbation of a single string (transformed as a collection of 1 string for convenience)

        Args:
            inputs (Iterable[str]): collection of strings to perturb
        """
        # If no tokenizer is provided, we raise an error
        if self.tokenizer is None:
            raise ValueError(
                "A tokenizer is required to perturb strings. Please provide a tokenizer when initializing the perturbator or specify it with 'perturbator.tokenizer = some_tokenizer'"
            )
        # call string perturbation method on given strings
        perturbed_strings = self.perturb_strings(inputs)

        # Call the tokenizer on the produced strings
        tokens = self.tokenizer(
            perturbed_strings, truncation=True, return_tensors="pt", padding=True, return_offsets_mapping=True
        )

        # Call the next perturbation step (identity if no further perturbation has been defined)
        return self.perturb(tokens)

    @perturb.register(Mapping)
    def _(self, inputs: Mapping[str, torch.Tensor]) -> Mapping[str, torch.Tensor]:
        """
        Method called when we ask the perturbator to perturb a mapping of tensors, generally the output of a tokenizer
        The mapping should be similar to mappings returned by the tokenizer.
        It should at least have "input_ids", "attention_mask" and "offset_mappings" keys
        Give directly the output of the tokenizer without modifying it would be the best and most common way to use this method

        Args:
            inputs (Mapping[str, torch.Tensor]): output of the tokenizers
        """
        assert "offset_mapping" in inputs, (
            "Offset mapping is required to perturb tokens, specify the 'return_offsets_mapping=True' parameter when tokenizing the input"
        )

        # Call the tokens perturbation on the inputs ids
        inputs = self.perturb_ids(inputs)

        # If no inputs have been provided, return the perturbed ids
        if self.inputs_embedder is None:
            return inputs
        # Check if an embedding perturbation has been defined
        try:
            # If perturb_tensors has been defined, call it on the embeddings
            embeddings = self.perturb_tensors(self.inputs_embedder(inputs))
            return {"inputs_embeds": embeddings}  # add complementary data in dict
        except NotImplementedError:
            # If no embeddings perturbation has been defined to the, return the perturbed ids
            return inputs

    @perturb.register(torch.Tensor)
    def _(self, inputs: torch.Tensor) -> Mapping[str, torch.Tensor]:
        """
        Method called when we ask the perturbator to perturb a tensor, generally embeddings

        Args:
            inputs (torch.Tensor): inputs embeddings to perturb
        """
        return {"inputs_embeds": self.perturb_tensors(inputs)}

    # Methods to be implemented by subclasses:
    def perturb_strings(self, strings: Iterable[str]) -> Iterable[str]:
        """
        Perturb a sequence of strings

        Args:
            strings (Iterable[str]): sequence of strings to perturb

        Returns:
            Iterable[str]: New sequence of strings after perturbation
        """
        return strings

    def perturb_ids(self, model_inputs: Mapping) -> Mapping[str, torch.Tensor]:
        """
        Perturb the input of the model

        Args:
            model_inputs (Mapping): Mapping given by the tokenizer

        Returns:
            Mapping[str, torch.Tensor]: Perturbed mapping
        """
        return model_inputs

    def perturb_tensors(self, tensors: torch.Tensor) -> torch.Tensor:
        """
        Perturb the embeddings

        Args:
            tensors (torch.Tensor): inputs embeddings that may be given to the model
            shape should be (batch_size, sequence_length, embedding_size)

        Raises:
            NotImplementedError: If this method is called without being implemented in the subclass, it will raise an error

        Returns:
            torch.Tensor: perturbed embeddings, shape would be (batch_size, n_perturbations, sequence_length, embedding_size)
        """
        raise NotImplementedError(f"No way to perturb embeddings has been defined in {self.__class__.__name__}")


class MaskBasedPerturbator(BasePerturbator):
    """
    Base class for methods applying a mask to the input
    This class is just furnishing a default implementation for the apply_mask method
    This class should not be subclasses by perturbation methods.
    Please consider using TokenMaskBasedPerturbator or EmbeddingsMaskBasedPerturbator instead, depending on where you want to apply your mask
    """

    def apply_mask(self, inputs: torch.Tensor, mask: torch.Tensor, mask_value: torch.Tensor) -> torch.Tensor:
        """
        Basic mask application method

        Args:
            inputs (torch.Tensor): inputs to mask
            mask (torch.Tensor): mask matrix to apply
            mask_value (torch.Tensor): tensor used as a mask (mask token, zero tensor, etc.)

        Returns:
            torch.Tensor: masked inputs
        """
        # TODO generalize to upper dimensions for other types of input data
        base = torch.einsum("nld,npl->npld", inputs, 1 - mask)
        masked = torch.einsum("npl,d->npld", mask, mask_value)
        return base + masked


class TokenMaskBasedPerturbator(MaskBasedPerturbator):
    """
    Base class for perturbations consisting in applying masks on token (or groups of tokens)
    """

    def __init__(
        self,
        tokenizer: PreTrainedTokenizer | None = None,
        inputs_embedder: torch.nn.Module | None = None,
        n_perturbations: int = 1,
        mask_token: str = None,
        granularity_level: GranularityLevel = GranularityLevel.TOKEN,
    ):
        super().__init__(tokenizer=tokenizer, inputs_embedder=inputs_embedder)

        # number of perturbations made by the "perturb" method
        self.n_perturbations = n_perturbations
        # TODO : set general mask token if no tokenizer is given
        self.mask_token = mask_token or self.tokenizer.mask_token if self.tokenizer is not None else "[MASK]"

        # granularity level of the perturbation (token masking, word masking...)
        # in most commons cases, this should be set to GranularityLevel.TOKEN
        self.granularity_level = granularity_level

    @property
    def mask_token_id(self) -> int:
        """
        Returns the mask token id
        """
        return self.tokenizer.convert_tokens_to_ids(self.mask_token)

    def get_mask(self, model_inputs: Mapping[str, torch.Tensor]) -> torch.Tensor:
        """
        Method returning a perturbation mask for a given set of inputs
        This method should be implemented in subclasses

        The created mask should be of size (batch_size, n_perturbations, mask_dimension)
        where mask_dimension is the length of the sequence according to the granularity level (number of tokens, number of words, number of sequences...)

        Args:
            model_inputs (Mapping[str, torch.Tensor]): mapping given by the tokenizer

        Returns:
            torch.Tensor: mask to apply
        """
<<<<<<< HEAD
        # Example implementation that returns a no-perturbation mask
=======
        # Exemple implementation that returns a no-perturbation mask
>>>>>>> fd7d74db
        mask_dimension = (
            GranularityLevel.get_association_matrix(model_inputs, self.granularity_level)
            .sum(dim=(-1, -2))
            .max()
            .int()
            .item()
        )
        batch_size = model_inputs["input_ids"].shape[0]
        return torch.zeros(
            (batch_size, self.n_perturbations, mask_dimension)
        )  # TODO: I suggest the default mask to be random (used at list for LIME)

    @staticmethod
    def get_gran_mask_from_real_mask(
        model_inputs: Mapping[str, torch.Tensor],
        real_mask: torch.Tensor,
        granularity_level: GranularityLevel = GranularityLevel.DEFAULT,
    ) -> torch.Tensor:
        """
        Transforms a real token-wise mask to an approximation of it's associated mask for a certain granularity level

        Args:
            model_inputs (Mapping[str, torch.Tensor]): mapping given by the tokenizer
            p_mask (torch.Tensor): _description_

        Returns:
            torch.Tensor: granularity level mask
        """
        # TODO : eventually store gran matrix in tokens to avoid recomputing it ?
        t_gran_matrix = GranularityLevel.get_association_matrix(model_inputs, granularity_level).transpose(-1, -2)
        return torch.einsum("npr,ntr->npt", real_mask, t_gran_matrix) / t_gran_matrix.sum(dim=-1)

    @staticmethod
    def get_real_mask_from_gran_mask(
        model_inputs: Mapping[str, torch.Tensor], gran_mask: torch.Tensor, granularity_level: GranularityLevel.DEFAULT
    ) -> torch.Tensor:
        """
        Transforms a specific granularity mask to a general token-wise mask

        Args:
            model_inputs (Mapping[str, torch.Tensor]): mapping given by the tokenizer
            t_mask (torch.Tensor): mask defined at a certain granularity level

        Returns:
            torch.Tensor: real general mask
        """
        gran_matrix = GranularityLevel.get_association_matrix(model_inputs, granularity_level)
        # TODO : eventually store gran matrix in tokens to avoid recomputing it ?
        return torch.einsum("npt,ntr->npr", gran_mask, gran_matrix)

    def get_model_inputs_mask(self, model_inputs: Mapping[str, torch.Tensor]) -> torch.Tensor:
        """
        Method returning the real mask to apply on the model inputs
        This method may be overriden in subclasses to provide a more specific mask
        default implementation gets the real mask from the specific granularity mask

        Args:
            model_inputs (Mapping[str, torch.Tensor]): mapping given by the tokenizer

        Returns:
            torch.Tensor: real general mask
        """
<<<<<<< HEAD
        return self.get_real_mask_from_gran_mask(
            model_inputs, self.get_mask(model_inputs), granularity_level=self.granularity_level
        )
=======
        gran_mask = self.get_mask(model_inputs)
        model_inputs["mask"] = gran_mask
        return self.get_real_mask_from_gran_mask(model_inputs, gran_mask, self.granularity_level)
>>>>>>> fd7d74db

    def perturb_ids(self, model_inputs: Mapping[str, torch.Tensor]) -> Mapping[str, torch.Tensor]:
        """
        Method called to perturb the inputs of the model

        Args:
            model_inputs (Mapping[str, torch.Tensor]): _description_

        Returns:
            dict[str, torch.Tensor]: _description_
        """
        real_mask = self.get_model_inputs_mask(model_inputs)

        model_inputs["input_ids"] = self.apply_mask(
            inputs=model_inputs["input_ids"].unsqueeze(-1),
<<<<<<< HEAD
            mask=model_inputs["real_mask"],
=======
            mask=real_mask,
>>>>>>> fd7d74db
            mask_value=torch.Tensor([self.mask_token_id]),
        )
        return model_inputs


class EmbeddingsMaskBasedPerturbator(MaskBasedPerturbator):
    """
    Base class for perturbations consisting in applying masks on embeddings
    """

    def __init__(
        self,
        tokenizer: PreTrainedTokenizer | None = None,
        inputs_embedder: torch.nn.Module | None = None,
        n_perturbations: int = 1,
        default_mask_vector: torch.Tensor = None,
    ):
        super().__init__(tokenizer=tokenizer, inputs_embedder=inputs_embedder)
        self.n_perturbations = n_perturbations
        self.default_mask_vector = default_mask_vector or torch.zeros(self.inputs_embedder.embedding_dim)

    def get_mask(self, embeddings: torch.Tensor) -> torch.Tensor:
        """
        Method returning a perturbation mask for a given set of embeddings
        This method should be implemented in subclasses

        Args:
            embeddings (torch.Tensor): embeddings to perturb

        Returns:
            torch.Tensor: mask to apply
        """
        raise NotImplementedError(f"Method get_mask not implemented in {self.__class__.__name__}")

    def perturb_embeddings(self, embeddings):
        mask = self.get_mask(embeddings)
        perturbed_embeddings = self.apply_mask(embeddings, mask, self.default_mask_vector)
        return {"real_mask": mask, "inputs_embeds": perturbed_embeddings}


class OcclusionPerturbator(TokenMaskBasedPerturbator):
    """
    Basic class for occlusion perturbations
    """

    def __init__(
        self,
        tokenizer: PreTrainedTokenizer | None = None,
        inputs_embedder: torch.nn.Module | None = None,
        granularity_level: GranularityLevel = GranularityLevel.TOKEN,
    ):
        super().__init__(tokenizer=tokenizer, inputs_embedder=inputs_embedder, n_perturbations=-1)
        self.granularity_level = granularity_level

    def get_mask(self, model_inputs: Mapping) -> torch.Tensor:
        # TODO : add sugar to get mask dimensions
<<<<<<< HEAD
        # TODO : check this formula for dimensions (ok for token level)
        mask_dimension = (
            GranularityLevel.get_association_matrix(model_inputs, self.granularity_level)
            .sum(dim=(-1, -2))
            .max()
            .int()
            .item()
        )
        n = model_inputs["input_ids"].shape[0]
        return torch.eye(mask_dimension).unsqueeze(0).expand(n, -1, -1)
=======
        # TODO : find more efficient formula for occlusion
        assoc_matrix = GranularityLevel.get_association_matrix(model_inputs, self.granularity_level)
        return torch.diag_embed(torch.einsum("ntl,nl->nt", assoc_matrix, model_inputs["attention_mask"].float()))

>>>>>>> fd7d74db


class GaussianNoisePerturbator(BasePerturbator):
    """
    Perturbator adding gaussian noise to the input tensor
    """

    def __init__(self, n_perturbations: int = 10, *, std: float = 0.1):
        super().__init__(None, None)
        self.n_perturbations = n_perturbations
        self.std = std

    def perturb_tensors(self, tensors: torch.Tensor) -> torch.Tensor:
        perturbations = tensors.unsqueeze(1).repeat(1, self.n_perturbations, 1, 1)
        noise = torch.randn_like(perturbations) * self.std
        return perturbations + noise


class RandomMaskedTokenPerturbator(TokenMaskBasedPerturbator):
    """
    Perturbator adding random masking to the input tensor
    """

    def __init__(
        self,
        tokenizer: PreTrainedTokenizer | None = None,
        inputs_embedder: torch.nn.Module | None = None,
        n_perturbations: int = 1,
        mask_token: str = None,
        granularity_level: GranularityLevel = GranularityLevel.TOKEN,
    ):
        super().__init__(
            tokenizer=tokenizer,
            inputs_embedder=inputs_embedder,
            n_perturbations=n_perturbations,
            mask_token=mask_token,
            granularity_level=granularity_level,
        )

    def get_mask(self, model_inputs: Mapping[str, torch.Tensor]) -> torch.Tensor:
        """
        Method returning a random perturbation mask for a given set of inputs.

        The created mask should be of size (batch_size, n_perturbations, mask_dimension)
        where mask_dimension is the length of the sequence according to the granularity level (number of tokens, number of words, number of sequences...)

        Args:
            model_inputs (Mapping[str, torch.Tensor]): mapping given by the tokenizer

        Returns:
            torch.Tensor: mask to apply
        """
        # Example implementation that returns a no-perturbation mask
        # TODO factorize the getting of the mask dimension to outside of `get_mask`
        mask_dimension = (
            GranularityLevel.get_association_matrix(model_inputs, self.granularity_level)
            .sum(dim=(-1, -2))
            .max()
            .int()
            .item()
        )
        batch_size = model_inputs["input_ids"].shape[0]
        return torch.rand((batch_size, self.n_perturbations, mask_dimension))<|MERGE_RESOLUTION|>--- conflicted
+++ resolved
@@ -264,6 +264,7 @@
         return base + masked
 
 
+
 class TokenMaskBasedPerturbator(MaskBasedPerturbator):
     """
     Base class for perturbations consisting in applying masks on token (or groups of tokens)
@@ -290,11 +291,13 @@
 
     @property
     def mask_token_id(self) -> int:
+    def mask_token_id(self) -> int:
         """
         Returns the mask token id
         """
         return self.tokenizer.convert_tokens_to_ids(self.mask_token)
 
+    def get_mask(self, model_inputs: Mapping[str, torch.Tensor]) -> torch.Tensor:
     def get_mask(self, model_inputs: Mapping[str, torch.Tensor]) -> torch.Tensor:
         """
         Method returning a perturbation mask for a given set of inputs
@@ -309,11 +312,7 @@
         Returns:
             torch.Tensor: mask to apply
         """
-<<<<<<< HEAD
-        # Example implementation that returns a no-perturbation mask
-=======
         # Exemple implementation that returns a no-perturbation mask
->>>>>>> fd7d74db
         mask_dimension = (
             GranularityLevel.get_association_matrix(model_inputs, self.granularity_level)
             .sum(dim=(-1, -2))
@@ -332,6 +331,10 @@
         real_mask: torch.Tensor,
         granularity_level: GranularityLevel = GranularityLevel.DEFAULT,
     ) -> torch.Tensor:
+        model_inputs: Mapping[str, torch.Tensor],
+        real_mask: torch.Tensor,
+        granularity_level: GranularityLevel = GranularityLevel.DEFAULT,
+    ) -> torch.Tensor:
         """
         Transforms a real token-wise mask to an approximation of it's associated mask for a certain granularity level
 
@@ -350,6 +353,8 @@
     def get_real_mask_from_gran_mask(
         model_inputs: Mapping[str, torch.Tensor], gran_mask: torch.Tensor, granularity_level: GranularityLevel.DEFAULT
     ) -> torch.Tensor:
+        model_inputs: Mapping[str, torch.Tensor], gran_mask: torch.Tensor, granularity_level: GranularityLevel.DEFAULT
+    ) -> torch.Tensor:
         """
         Transforms a specific granularity mask to a general token-wise mask
 
@@ -376,15 +381,9 @@
         Returns:
             torch.Tensor: real general mask
         """
-<<<<<<< HEAD
         return self.get_real_mask_from_gran_mask(
             model_inputs, self.get_mask(model_inputs), granularity_level=self.granularity_level
         )
-=======
-        gran_mask = self.get_mask(model_inputs)
-        model_inputs["mask"] = gran_mask
-        return self.get_real_mask_from_gran_mask(model_inputs, gran_mask, self.granularity_level)
->>>>>>> fd7d74db
 
     def perturb_ids(self, model_inputs: Mapping[str, torch.Tensor]) -> Mapping[str, torch.Tensor]:
         """
@@ -400,11 +399,7 @@
 
         model_inputs["input_ids"] = self.apply_mask(
             inputs=model_inputs["input_ids"].unsqueeze(-1),
-<<<<<<< HEAD
-            mask=model_inputs["real_mask"],
-=======
             mask=real_mask,
->>>>>>> fd7d74db
             mask_value=torch.Tensor([self.mask_token_id]),
         )
         return model_inputs
@@ -461,7 +456,6 @@
 
     def get_mask(self, model_inputs: Mapping) -> torch.Tensor:
         # TODO : add sugar to get mask dimensions
-<<<<<<< HEAD
         # TODO : check this formula for dimensions (ok for token level)
         mask_dimension = (
             GranularityLevel.get_association_matrix(model_inputs, self.granularity_level)
@@ -472,12 +466,6 @@
         )
         n = model_inputs["input_ids"].shape[0]
         return torch.eye(mask_dimension).unsqueeze(0).expand(n, -1, -1)
-=======
-        # TODO : find more efficient formula for occlusion
-        assoc_matrix = GranularityLevel.get_association_matrix(model_inputs, self.granularity_level)
-        return torch.diag_embed(torch.einsum("ntl,nl->nt", assoc_matrix, model_inputs["attention_mask"].float()))
-
->>>>>>> fd7d74db
 
 
 class GaussianNoisePerturbator(BasePerturbator):
@@ -493,51 +481,4 @@
     def perturb_tensors(self, tensors: torch.Tensor) -> torch.Tensor:
         perturbations = tensors.unsqueeze(1).repeat(1, self.n_perturbations, 1, 1)
         noise = torch.randn_like(perturbations) * self.std
-        return perturbations + noise
-
-
-class RandomMaskedTokenPerturbator(TokenMaskBasedPerturbator):
-    """
-    Perturbator adding random masking to the input tensor
-    """
-
-    def __init__(
-        self,
-        tokenizer: PreTrainedTokenizer | None = None,
-        inputs_embedder: torch.nn.Module | None = None,
-        n_perturbations: int = 1,
-        mask_token: str = None,
-        granularity_level: GranularityLevel = GranularityLevel.TOKEN,
-    ):
-        super().__init__(
-            tokenizer=tokenizer,
-            inputs_embedder=inputs_embedder,
-            n_perturbations=n_perturbations,
-            mask_token=mask_token,
-            granularity_level=granularity_level,
-        )
-
-    def get_mask(self, model_inputs: Mapping[str, torch.Tensor]) -> torch.Tensor:
-        """
-        Method returning a random perturbation mask for a given set of inputs.
-
-        The created mask should be of size (batch_size, n_perturbations, mask_dimension)
-        where mask_dimension is the length of the sequence according to the granularity level (number of tokens, number of words, number of sequences...)
-
-        Args:
-            model_inputs (Mapping[str, torch.Tensor]): mapping given by the tokenizer
-
-        Returns:
-            torch.Tensor: mask to apply
-        """
-        # Example implementation that returns a no-perturbation mask
-        # TODO factorize the getting of the mask dimension to outside of `get_mask`
-        mask_dimension = (
-            GranularityLevel.get_association_matrix(model_inputs, self.granularity_level)
-            .sum(dim=(-1, -2))
-            .max()
-            .int()
-            .item()
-        )
-        batch_size = model_inputs["input_ids"].shape[0]
-        return torch.rand((batch_size, self.n_perturbations, mask_dimension))+        return perturbations + noise