--- conflicted
+++ resolved
@@ -180,12 +180,10 @@
             raise ValueError(
                 "A tokenizer is required to perturb strings. Please provide a tokenizer when initializing the perturbator or specify it with 'perturbator.tokenizer = some_tokenizer'"
             )
-        # call string perturbation method on given strings
-        perturbed_strings = self.perturb_strings(inputs)
 
         # Call the tokenizer on the produced strings
         tokens = self.tokenizer(
-            perturbed_strings,
+            inputs,
             truncation=True,
             return_tensors="pt",
             padding=True,
@@ -212,19 +210,19 @@
         )
 
         # Call the tokens perturbation on the inputs ids
-        inputs = self.perturb_ids(inputs)
+        inputs, mask = self.perturb_ids(inputs)
 
         # If no inputs have been provided, return the perturbed ids
         if self.inputs_embedder is None:
-            return inputs
+            return inputs, mask
         # Check if an embedding perturbation has been defined
         try:
             # If perturb_tensors has been defined, call it on the embeddings
-            embeddings = self.perturb_tensors(self.inputs_embedder(inputs))
-            return {"inputs_embeds": embeddings}  # add complementary data in dict
+            embeddings, mask = self.perturb_tensors(self.inputs_embedder(inputs))
+            return {"inputs_embeds": embeddings}, mask  # add complementary data in dict
         except NotImplementedError:
             # If no embeddings perturbation has been defined to the, return the perturbed ids
-            return inputs
+            return inputs, mask
 
     @perturb.register(torch.Tensor)
     def _(self, inputs: torch.Tensor) -> Mapping[str, torch.Tensor]:
@@ -234,22 +232,10 @@
         Args:
             inputs (torch.Tensor): inputs embeddings to perturb
         """
-        return {"inputs_embeds": self.perturb_tensors(inputs)}
-
-    # Methods to be implemented by subclasses:
-    def perturb_strings(self, strings: Iterable[str]) -> Iterable[str]:
-        """
-        Perturb a sequence of strings
-
-        Args:
-            strings (Iterable[str]): sequence of strings to perturb
-
-        Returns:
-            Iterable[str]: New sequence of strings after perturbation
-        """
-        return strings
-
-    def perturb_ids(self, model_inputs: Mapping) -> Mapping[str, torch.Tensor]:
+        perturbed_tensor, mask = self.perturb_tensors(inputs)
+        return {"inputs_embeds": perturbed_tensor}, mask
+
+    def perturb_ids(self, model_inputs: Mapping) -> tuple[Mapping[str, torch.Tensor], torch.Tensor | None]:
         """
         Perturb the input of the model
 
@@ -259,9 +245,9 @@
         Returns:
             Mapping[str, torch.Tensor]: Perturbed mapping
         """
-        return model_inputs
-
-    def perturb_tensors(self, tensors: torch.Tensor) -> torch.Tensor:
+        return model_inputs, torch.zeros_like(model_inputs["input_ids"])
+
+    def perturb_tensors(self, tensors: torch.Tensor) -> tuple[torch.Tensor, torch.Tensor | None]:
         """
         Perturb the embeddings
 
@@ -338,12 +324,7 @@
         """
         return self.tokenizer.convert_tokens_to_ids(self.mask_token)
 
-<<<<<<< HEAD
-    # TODO : rename "perturbation_dimension" to better name
-    def get_mask(self, batch_size, perturbation_dimension)->torch.Tensor:#self, model_inputs: Mapping[str, torch.Tensor]) -> torch.Tensor:
-=======
     def get_mask(self, num_sequences: int, mask_dim: int) -> torch.Tensor:
->>>>>>> 3aa4760a
         """
         Method returning a perturbation mask for a given set of inputs
         This method should be implemented in subclasses
@@ -359,11 +340,7 @@
             torch.Tensor: mask to apply on the inputs, of shape (num_sequences, n_perturbations, mask_dim)
         """
         # Exemple implementation that returns a no-perturbation mask
-<<<<<<< HEAD
-        return torch.zeros((batch_size, self.n_perturbations, perturbation_dimension))
-=======
         return torch.zeros(num_sequences, self.n_perturbations, mask_dim)
->>>>>>> 3aa4760a
 
     @staticmethod
     def get_gran_mask_from_real_mask(
@@ -412,20 +389,12 @@
         Returns:
             torch.Tensor, torch.Tensor: real general mask and specific granularity mask (theoretical mask)
         """
-<<<<<<< HEAD
         perturbation_dimension = GranularityLevel.get_length(model_inputs, self.granularity_level).max()
         batch_size = model_inputs["input_ids"].shape[0]
         gran_mask = self.get_mask(batch_size, perturbation_dimension)
         model_inputs["mask"] = gran_mask
-        return self.get_real_mask_from_gran_mask(model_inputs, gran_mask, self.granularity_level)
-=======
         gran_assoc_matrix = GranularityLevel.get_association_matrix(model_inputs, self.granularity_level)
-        mask_dim = gran_assoc_matrix.sum(dim=(-1, -2)).max().int().item()
-        num_sequences = model_inputs["input_ids"].shape[0]
->>>>>>> 3aa4760a
-
-        gran_mask = self.get_mask(num_sequences, mask_dim)
-        return self.get_real_mask_from_gran_mask(gran_mask, gran_assoc_matrix), gran_mask
+        return self.get_real_mask_from_gran_mask(gran_mask, gran_assoc_matrix)
 
     def perturb_ids(self, model_inputs: Mapping) -> Mapping[str, torch.Tensor]:
         """
@@ -437,17 +406,18 @@
         Returns:
             tuple: model_inputs with perturbations and the specific granularity mask
         """
-        real_mask, gran_mask = self.get_model_inputs_mask(model_inputs)
+        batch_size = model_inputs["input_ids"].shape[0]
+        mask_dim = GranularityLevel.get_length(model_inputs, self.granularity_level).max()
+        gran_mask = self.get_mask(batch_size, mask_dim)
+        real_mask = self.get_real_mask_from_gran_mask(gran_mask, GranularityLevel.get_association_matrix(model_inputs, self.granularity_level))
+
+        #real_mask, gran_mask = self.get_model_inputs_mask(model_inputs)
 
         model_inputs["input_ids"] = self.apply_mask(
             inputs=model_inputs["input_ids"].unsqueeze(-1),
             mask=real_mask,
             mask_value=torch.Tensor([self.mask_token_id]),
-<<<<<<< HEAD
-        ).squeeze(-1)
-        return model_inputs
-=======
-        ).to(torch.int)
+        ).squeeze(-1).to(torch.int)
 
         # Repeat other keys in encoding for each perturbation
         for k in model_inputs.keys():
@@ -457,7 +427,6 @@
                 model_inputs[k] = model_inputs[k].unsqueeze(1).repeat(*repeats)
 
         return model_inputs, gran_mask
->>>>>>> 3aa4760a
 
 
 class EmbeddingsMaskBasedPerturbator(MaskBasedPerturbator):
@@ -509,20 +478,9 @@
         super().__init__(tokenizer=tokenizer, inputs_embedder=inputs_embedder, n_perturbations=-1)
         self.granularity_level = granularity_level
 
-<<<<<<< HEAD
-    def get_mask(self, batch_size, perturbation_dimension)->torch.Tensor:
+    def get_mask(self, num_sequences: int, mask_dim: int) -> torch.Tensor:
         # TODO : use torch diag embed of attention mask instead of torch eye
-        return torch.eye(perturbation_dimension).unsqueeze(0).repeat(batch_size, 1, 1)
-
-        #assoc_matrix = GranularityLevel.get_association_matrix(model_inputs, self.granularity_level)
-        #return torch.diag_embed(torch.einsum("ntl,nl->nt", assoc_matrix, model_inputs["attention_mask"].float()))
-=======
-    def get_mask(self, num_sequences: int, mask_dim: int) -> torch.Tensor:
-        # TODO : add sugar to get mask dimensions
-        # TODO : find more efficient formula for occlusion
-        return torch.diag_embed(torch.ones(num_sequences, mask_dim))
->>>>>>> 3aa4760a
-
+        return torch.eye(mask_dim).unsqueeze(0).repeat(num_sequences, 1, 1)
 
 class GaussianNoisePerturbator(BasePerturbator):
     """
