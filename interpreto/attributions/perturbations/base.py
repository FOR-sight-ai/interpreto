# MIT License
#
# Copyright (c) 2025 IRT Antoine de Saint Exupéry et Université Paul Sabatier Toulouse III - All
# rights reserved. DEEL and FOR are research programs operated by IVADO, IRT Saint Exupéry,
# CRIAQ and ANITI - https://www.deel.ai/.
#
# Permission is hereby granted, free of charge, to any person obtaining a copy
# of this software and associated documentation files (the "Software"), to deal
# in the Software without restriction, including without limitation the rights
# to use, copy, modify, merge, publish, distribute, sublicense, and/or sell
# copies of the Software, and to permit persons to whom the Software is
# furnished to do so, subject to the following conditions:
#
# The above copyright notice and this permission notice shall be included in all
# copies or substantial portions of the Software.
#
# THE SOFTWARE IS PROVIDED "AS IS", WITHOUT WARRANTY OF ANY KIND, EXPRESS OR
# IMPLIED, INCLUDING BUT NOT LIMITED TO THE WARRANTIES OF MERCHANTABILITY,
# FITNESS FOR A PARTICULAR PURPOSE AND NONINFRINGEMENT. IN NO EVENT SHALL THE
# AUTHORS OR COPYRIGHT HOLDERS BE LIABLE FOR ANY CLAIM, DAMAGES OR OTHER
# LIABILITY, WHETHER IN AN ACTION OF CONTRACT, TORT OR OTHERWISE, ARISING FROM,
# OUT OF OR IN CONNECTION WITH THE SOFTWARE OR THE USE OR OTHER DEALINGS IN THE
# SOFTWARE.
"""
Base classes for perturbations used in attribution methods
"""
# TODO : remake all the docstrings of this file to fit with new method signatures

from __future__ import annotations

import itertools
from collections.abc import Iterable, MutableMapping
from functools import singledispatchmethod
from typing import Any

import torch

from interpreto.commons.granularity import GranularityLevel


class Perturbator:
    """
    Base class for perturbators
    If this class is instantiated, it behaves as a no-op perturbator
    Perturbators can be defined by subclassing this class and implementing one (or many) of the following methods :
    - perturb_ids
    - perturb_embeds
    """

    __slots__ = ("inputs_embedder",)

    def __init__(self, inputs_embedder: torch.nn.Module | None = None):
        # Embedders is optional
        self.inputs_embedder = inputs_embedder

    # TODO : this function is replicated in the inference wrapper, enventually merge them
    def _embed(self, model_inputs: MutableMapping[str, torch.Tensor]) -> MutableMapping[str, torch.Tensor]:
        """
        Embed the inputs using the inputs_embedder

        Args:
            model_inputs (MutableMapping[str, torch.Tensor]): input mapping containing either "input_ids" or "inputs_embeds".

        Raises:
            ValueError: If neither "input_ids" nor "inputs_embeds" are present in the input mapping.

        Returns:
            MutableMapping[str, torch.Tensor]: The input mapping with "inputs_embeds" added.
        """
        # If input embeds are already present, return the unmodified model inputs
        if "inputs_embeds" in model_inputs:
            return model_inputs
        # If no inputs embedder is provided, raise an error
        if self.inputs_embedder is None:
            raise ValueError("Cannot call _embed method from a Perturbator without an inputs embedder")
        # If input ids are present, get the embeddings and add them to the model inputs
        if "input_ids" in model_inputs:
            base_shape = model_inputs["input_ids"].shape
            flatten_embeds = self.inputs_embedder(model_inputs.pop("input_ids").flatten(0, -2))
            model_inputs["inputs_embeds"] = flatten_embeds.view(*base_shape, flatten_embeds.shape[-1])
            return model_inputs
        # If neither input ids nor input embeds are present, raise an error
        raise ValueError("model_inputs should contain either 'input_ids' or 'inputs_embeds'")

    @singledispatchmethod
    def perturb(self, inputs: Any) -> list[tuple[MutableMapping[str, torch.Tensor], torch.Tensor | None]]:
        raise NotImplementedError(
            f"Method perturb not implemented for type {type(inputs)} in {self.__class__.__name__}"
        )

    @perturb.register(MutableMapping)
    def _perturb_mapping(
        self, inputs: MutableMapping[str, torch.Tensor]
    ) -> list[tuple[MutableMapping[str, torch.Tensor], torch.Tensor | None]]:
        """
        Method called when we ask the perturbator to perturb a mapping of tensors, generally the output of a tokenizer
        The mapping should be similar to mappings returned by the tokenizer.
        It should at least have "input_ids", "attention_mask" and "offset_mappings" keys
        Give directly the output of the tokenizer without modifying it would be the best and most common way to use this method

        Args:
            inputs (MutableMapping[str, torch.Tensor]): output of the tokenizers
        """
        assert "offset_mapping" in inputs, (
            "Offset mapping is required to perturb tokens, specify the 'return_offsets_mapping=True' parameter when tokenizing the input"
        )
        mask = None
        if "input_ids" in inputs:
            # Call the tokens perturbation on the inputs ids
            inputs, mask = self.perturb_ids(inputs)

        try:
            # TODO : perform smart combination of perturbation masks on ids and on embeddings !
            # inputs, ids_pert_mask = self.perturb_embeds(self._embed(inputs))
            # final_mask = some_combination(ids_pert_mask, embeds_pert_mask) # something like a elementwise binary or on the tensors ?
            # return inputs, final_mask
            return [self.perturb_embeds(self._embed(inputs))]
        except (ValueError, NotImplementedError):
            return [(inputs, mask)]

    @perturb.register(Iterable)
    def _perturb_iterable(
        self, inputs: Iterable[MutableMapping[str, torch.Tensor]]
    ) -> list[tuple[MutableMapping[str, torch.Tensor], torch.Tensor | None]]:
        return list(itertools.chain.from_iterable(self._perturb_mapping(item) for item in inputs))

    def perturb_ids(
        self, model_inputs: MutableMapping
    ) -> tuple[MutableMapping[str, torch.Tensor], torch.Tensor | None]:
        """
        Perturb the input of the model

        Args:
            model_inputs (MutableMapping): Mapping given by the tokenizer

        Returns:
            MutableMapping[str, torch.Tensor]: Perturbed mapping
        """
        # add perturbation dimension
        return model_inputs, torch.zeros_like(model_inputs["input_ids"])

    def perturb_embeds(
        self, model_inputs: MutableMapping
    ) -> tuple[MutableMapping[str, torch.Tensor], torch.Tensor | None]:
        # inputs["attention_mask"] = inputs["attention_mask"].unsqueeze(1).repeat(1, embeddings.shape[1], 1)
        raise NotImplementedError(f"No way to perturb input embeddings has been defined in {self.__class__.__name__}")


class MaskBasedPerturbator(Perturbator):
    """
    Base class for methods applying a mask to the input
    This class is just furnishing a default implementation for the apply_mask method
    This class should not be subclasses by perturbation methods.
    Please consider using TokenMaskBasedPerturbator or EmbeddingsMaskBasedPerturbator instead, depending on where you want to apply your mask
    """

    __slots__ = ()

    def apply_mask(self, inputs: torch.Tensor, mask: torch.Tensor, mask_value: torch.Tensor) -> torch.Tensor:
        """
        Basic mask application method.

        If last dimension `d` is 1 (in case of tokens and not embeddings), this last dimension will be squeezed out
        and the returned tensor will have shape (num_sequences, n_perturbations, mask_dim).

        Args:
            inputs (torch.Tensor): inputs to mask
            mask (torch.Tensor): mask matrix to apply
            mask_value (torch.Tensor): tensor used as a mask (mask token, zero tensor, etc.)

        Returns:
            torch.Tensor: masked inputs
        """
        # TODO generalize to upper dimensions for other types of input data
        base = torch.einsum("ld,pl->pld", inputs, 1 - mask)
        masked = torch.einsum("pl,d->pld", mask, mask_value)
        return (base + masked).squeeze(-1)


class TokenMaskBasedPerturbator(MaskBasedPerturbator):
    """
    Base class for perturbations consisting in applying masks on token (or groups of tokens)
    """

    __slots__ = ("n_perturbations", "replace_token_id", "granularity_level")

    def __init__(
        self,
        replace_token_id: int,
        inputs_embedder: torch.nn.Module | None = None,
        n_perturbations: int = 1,
        granularity_level: GranularityLevel = GranularityLevel.TOKEN,
    ):
        super().__init__(inputs_embedder=inputs_embedder)

        # number of perturbations made by the "perturb" method
        self.n_perturbations = n_perturbations

        # token id used to replace the masked tokens
        self.replace_token_id = replace_token_id

        # granularity level of the perturbation (token masking, word masking...)
        # in most commons cases, this should be set to GranularityLevel.TOKEN
        self.granularity_level = granularity_level

    def get_mask(self, mask_dim: int) -> torch.Tensor:
        """
        Method returning a perturbation mask for a given set of inputs
        This method should be implemented in subclasses

        The created mask should be of size (n_perturbations, mask_dim)
        where mask_dim is the length of the sequence according to the granularity level (number of tokens, number of words, number of sentences...)

        Args:
            mask_dim (int): length of the sequence according to the granularity level

        Returns:
            torch.Tensor: mask to apply on the inputs, of shape (n_perturbations, mask_dim)
        """
<<<<<<< HEAD
        # Example implementation that returns a no-perturbation mask
        mask_dimension = (
            GranularityLevel.get_association_matrix(model_inputs, self.granularity_level)
            .sum(dim=(-1, -2))
            .max()
            .int()
            .item()
        )
        batch_size = model_inputs["input_ids"].shape[0]
        return torch.zeros(
            (batch_size, self.n_perturbations, mask_dimension)
        )  # TODO: I suggest the default mask to be random (used at list for LIME)
=======
        # Exemple implementation that returns a no-perturbation mask
        return torch.zeros(self.n_perturbations, mask_dim)
>>>>>>> 0e651bb8

    @staticmethod
    def get_gran_mask_from_real_mask(
        model_inputs: MutableMapping[str, torch.Tensor],
        real_mask: torch.Tensor,
        granularity_level: GranularityLevel = GranularityLevel.DEFAULT,
    ) -> torch.Tensor:
        """
        Transforms a real token-wise mask to an approximation of its associated mask for a certain granularity level

        Args:
            model_inputs (MutableMapping[str, torch.Tensor]): mapping given by the tokenizer
            p_mask (torch.Tensor): _description_

        Returns:
            torch.Tensor: granularity level mask
        """
        # TODO : eventually store gran matrix in tokens to avoid recomputing it ?
        t_gran_matrix = GranularityLevel.get_association_matrix(model_inputs, granularity_level)[0].transpose(-1, -2)
        return torch.einsum("pr,tr->pt", real_mask, t_gran_matrix) / t_gran_matrix.sum(dim=-1)

    @staticmethod
    def get_real_mask_from_gran_mask(gran_mask: torch.Tensor, gran_assoc_matrix: torch.Tensor) -> torch.Tensor:
        """
        Transforms a specific granularity mask to a general token-wise mask

        Args:
            model_inputs (MutableMapping[str, torch.Tensor]): mapping given by the tokenizer
            gran_assoc_matrix (torch.Tensor): association matrix for a specific granularity level

        Returns:
            torch.Tensor: real general mask
        """
        # TODO : eventually store gran matrix in tokens to avoid recomputing it ?
        return torch.einsum("pt,tr->pr", gran_mask, gran_assoc_matrix)

    def get_model_inputs_mask(self, model_inputs: MutableMapping) -> torch.Tensor:
        """
        Method returning the real mask to apply on the model inputs
        This method may be overwritten in subclasses to provide a more specific mask
        default implementation gets the real mask from the specific granularity mask

        Args:
            model_inputs (MutableMapping): mapping given by the tokenizer

        Returns:
            torch.Tensor, torch.Tensor: real general mask and specific granularity mask (theoretical mask)
        """
<<<<<<< HEAD
        return self.get_real_mask_from_gran_mask(
            model_inputs, self.get_mask(model_inputs), granularity_level=self.granularity_level
        )
=======
        perturbation_dimension = int(GranularityLevel.get_length(model_inputs, self.granularity_level).max().item())
        gran_mask = self.get_mask(perturbation_dimension)
        gran_assoc_matrix = GranularityLevel.get_association_matrix(model_inputs, self.granularity_level)[0]
        return self.get_real_mask_from_gran_mask(gran_mask, gran_assoc_matrix)
>>>>>>> 0e651bb8

    def perturb_ids(
        self, model_inputs: MutableMapping
    ) -> tuple[MutableMapping[str, torch.Tensor], torch.Tensor | None]:
        """
        Method called to perturb the inputs of the model

        Args:
            model_inputs (MutableMapping): mapping given by the tokenizer

        Returns:
            tuple: model_inputs with perturbations and the specific granularity mask
        """
        mask_dim = int(GranularityLevel.get_length(model_inputs, self.granularity_level).max().item())
        gran_mask = self.get_mask(mask_dim)
        real_mask = self.get_real_mask_from_gran_mask(
            gran_mask, GranularityLevel.get_association_matrix(model_inputs, self.granularity_level)[0]
        )

        # real_mask, gran_mask = self.get_model_inputs_mask(model_inputs)

        model_inputs["input_ids"] = (
            self.apply_mask(
                inputs=model_inputs["input_ids"].T,
                mask=real_mask,
                mask_value=torch.Tensor([self.replace_token_id]),
            )
            .squeeze(-1)
            .to(torch.int)
        )

        # Repeat other keys in encoding for each perturbation
        for k in model_inputs.keys():
            if k != "input_ids":
                repeats = [1] * (model_inputs[k].dim())
                repeats[0] = model_inputs["input_ids"].shape[0]
                model_inputs[k] = model_inputs[k].repeat(*repeats)
        return model_inputs, gran_mask


class EmbeddingsMaskBasedPerturbator(MaskBasedPerturbator):
    """
    Base class for perturbations consisting in applying masks on embeddings
    """

    __slots__ = ("replacement_vector", "n_perturbations")

    def __init__(
        self,
        inputs_embedder: torch.nn.Module | None = None,
        n_perturbations: int = 1,
        replacement_vector: torch.Tensor | None = None,
    ):
        super().__init__(inputs_embedder=inputs_embedder)
        self.n_perturbations = n_perturbations
        self.replacement_vector = replacement_vector

    def get_mask(self, embeddings: torch.Tensor) -> torch.Tensor:
        """
        Method returning a perturbation mask for a given set of embeddings
        This method should be implemented in subclasses

        Args:
            embeddings (torch.Tensor): embeddings to perturb

        Returns:
            torch.Tensor: mask to apply
        """
        raise NotImplementedError(f"Method get_mask not implemented in {self.__class__.__name__}")

    def perturb_embeds(
        self, model_inputs: MutableMapping
    ) -> tuple[MutableMapping[str, torch.Tensor], torch.Tensor | None]:
        replacement_vector = self.replacement_vector
        if replacement_vector is None:
            replacement_vector = torch.zeros(
                model_inputs["inputs_embeds"].shape[-1], device=model_inputs["inputs_embeds"].device
            )

        embeddings = model_inputs["inputs_embeds"]
        mask = self.get_mask(embeddings)
        model_inputs["inputs_embeds"] = self.apply_mask(embeddings, mask, replacement_vector)
        return model_inputs, mask


class OcclusionPerturbator(TokenMaskBasedPerturbator):
    """
    Basic class for occlusion perturbations
    """

    __slots__ = ()

    def __init__(
        self,
        inputs_embedder: torch.nn.Module | None = None,
        granularity_level: GranularityLevel = GranularityLevel.TOKEN,
        replace_token_id: int = 0,
    ):
        super().__init__(replace_token_id, inputs_embedder=inputs_embedder, n_perturbations=-1)
        self.granularity_level = granularity_level

<<<<<<< HEAD
    def get_mask(self, model_inputs: Mapping) -> torch.Tensor:
        # TODO : add sugar to get mask dimensions
        # TODO : check this formula for dimensions (ok for token level)
        mask_dimension = (
            GranularityLevel.get_association_matrix(model_inputs, self.granularity_level)
            .sum(dim=(-1, -2))
            .max()
            .int()
            .item()
        )
        n = model_inputs["input_ids"].shape[0]
        return torch.eye(mask_dimension).unsqueeze(0).expand(n, -1, -1)
=======
    def get_mask(self, mask_dim: int) -> torch.Tensor:
        return torch.cat([torch.zeros(1, mask_dim), torch.eye(mask_dim)], dim=0)
>>>>>>> 0e651bb8


class GaussianNoisePerturbator(Perturbator):
    """
    Perturbator adding gaussian noise to the input tensor
    """

    __slots__ = ("n_perturbations", "std")

    def __init__(self, inputs_embedder: torch.nn.Module | None = None, n_perturbations: int = 10, *, std: float = 0.1):
        super().__init__(inputs_embedder)
        self.n_perturbations = n_perturbations
        self.std = std

    def perturb_embeds(
        self, model_inputs: MutableMapping
    ) -> tuple[MutableMapping[str, torch.Tensor], torch.Tensor | None]:
        model_inputs["input_embeds"] = model_inputs["input_embeds"].unsqueeze(1).repeat(1, self.n_perturbations, 1, 1)
        model_inputs["attention_mask"] = (
            model_inputs["attention_mask"].unsqueeze(1).repeat(1, self.n_perturbations, 1, 1)
        )
        # add noise
        model_inputs["input_embeds"] += torch.randn_like(model_inputs["input_embeds"]) * self.std
        return model_inputs, None  # return noise ? noise.bool().long() ?<|MERGE_RESOLUTION|>--- conflicted
+++ resolved
@@ -217,23 +217,10 @@
         Returns:
             torch.Tensor: mask to apply on the inputs, of shape (n_perturbations, mask_dim)
         """
-<<<<<<< HEAD
         # Example implementation that returns a no-perturbation mask
-        mask_dimension = (
-            GranularityLevel.get_association_matrix(model_inputs, self.granularity_level)
-            .sum(dim=(-1, -2))
-            .max()
-            .int()
-            .item()
-        )
-        batch_size = model_inputs["input_ids"].shape[0]
         return torch.zeros(
-            (batch_size, self.n_perturbations, mask_dimension)
+            self.n_perturbations, mask_dim
         )  # TODO: I suggest the default mask to be random (used at list for LIME)
-=======
-        # Exemple implementation that returns a no-perturbation mask
-        return torch.zeros(self.n_perturbations, mask_dim)
->>>>>>> 0e651bb8
 
     @staticmethod
     def get_gran_mask_from_real_mask(
@@ -282,16 +269,10 @@
         Returns:
             torch.Tensor, torch.Tensor: real general mask and specific granularity mask (theoretical mask)
         """
-<<<<<<< HEAD
-        return self.get_real_mask_from_gran_mask(
-            model_inputs, self.get_mask(model_inputs), granularity_level=self.granularity_level
-        )
-=======
         perturbation_dimension = int(GranularityLevel.get_length(model_inputs, self.granularity_level).max().item())
         gran_mask = self.get_mask(perturbation_dimension)
         gran_assoc_matrix = GranularityLevel.get_association_matrix(model_inputs, self.granularity_level)[0]
         return self.get_real_mask_from_gran_mask(gran_mask, gran_assoc_matrix)
->>>>>>> 0e651bb8
 
     def perturb_ids(
         self, model_inputs: MutableMapping
@@ -393,23 +374,8 @@
         super().__init__(replace_token_id, inputs_embedder=inputs_embedder, n_perturbations=-1)
         self.granularity_level = granularity_level
 
-<<<<<<< HEAD
-    def get_mask(self, model_inputs: Mapping) -> torch.Tensor:
-        # TODO : add sugar to get mask dimensions
-        # TODO : check this formula for dimensions (ok for token level)
-        mask_dimension = (
-            GranularityLevel.get_association_matrix(model_inputs, self.granularity_level)
-            .sum(dim=(-1, -2))
-            .max()
-            .int()
-            .item()
-        )
-        n = model_inputs["input_ids"].shape[0]
-        return torch.eye(mask_dimension).unsqueeze(0).expand(n, -1, -1)
-=======
     def get_mask(self, mask_dim: int) -> torch.Tensor:
         return torch.cat([torch.zeros(1, mask_dim), torch.eye(mask_dim)], dim=0)
->>>>>>> 0e651bb8
 
 
 class GaussianNoisePerturbator(Perturbator):
