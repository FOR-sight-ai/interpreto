# MIT License
#
# Copyright (c) 2025 IRT Antoine de Saint Exupéry et Université Paul Sabatier Toulouse III - All
# rights reserved. DEEL and FOR are research programs operated by IVADO, IRT Saint Exupéry,
# CRIAQ and ANITI - https://www.deel.ai/.
#
# Permission is hereby granted, free of charge, to any person obtaining a copy
# of this software and associated documentation files (the "Software"), to deal
# in the Software without restriction, including without limitation the rights
# to use, copy, modify, merge, publish, distribute, sublicense, and/or sell
# copies of the Software, and to permit persons to whom the Software is
# furnished to do so, subject to the following conditions:
#
# The above copyright notice and this permission notice shall be included in all
# copies or substantial portions of the Software.
#
# THE SOFTWARE IS PROVIDED "AS IS", WITHOUT WARRANTY OF ANY KIND, EXPRESS OR
# IMPLIED, INCLUDING BUT NOT LIMITED TO THE WARRANTIES OF MERCHANTABILITY,
# FITNESS FOR A PARTICULAR PURPOSE AND NONINFRINGEMENT. IN NO EVENT SHALL THE
# AUTHORS OR COPYRIGHT HOLDERS BE LIABLE FOR ANY CLAIM, DAMAGES OR OTHER
# LIABILITY, WHETHER IN AN ACTION OF CONTRACT, TORT OR OTHERWISE, ARISING FROM,
# OUT OF OR IN CONNECTION WITH THE SOFTWARE OR THE USE OR OTHER DEALINGS IN THE
# SOFTWARE.

"""
Base class for concept interpretation methods.
"""

from __future__ import annotations

from collections import Counter
from collections.abc import Mapping
from enum import Enum

import torch
from jaxtyping import Float

from interpreto.commons import ModelWithSplitPoints
from interpreto.concepts.interpretations.base import BaseConceptInterpretationMethod, verify_concepts_indices
from interpreto.typing import ConceptModelProtocol, ConceptsActivations, LatentActivations


class Granularities(Enum):  # TODO: harmonize with attribution granularities
    """Code [:octicons-mark-github-24: `concepts/interpretations/topk_inputs.py`](https://github.com/FOR-sight-ai/interpreto/blob/main/interpreto/concepts/interpretations/topk_inputs.py)

    Possible granularities of inputs returned by the Top-K Inputs concept interpretation method.

    Valid granularities are:

    - `TOKENS`: the granularity is at the token level.
    """

    # ALL_TOKENS = "all_tokens"
    TOKENS = "tokens"
    # WORDS = "words"
    # CLAUSES = "clauses"
    # SENTENCES = "sentences"


class TopKInputs(BaseConceptInterpretationMethod):
    """Code [:octicons-mark-github-24: `concepts/interpretations/topk_inputs.py`](https://github.com/FOR-sight-ai/interpreto/blob/main/interpreto/concepts/interpretations/topk_inputs.py)

    Implementation of the Top-K Inputs concept interpretation method also called MaxAct.
    It is the most natural way to interpret a concept, as it is the most natural way to explain a concept.
    Hence several papers used it without describing it.
    Nonetheless, we can reference Bricken et al. (2023) [^1] from Anthropic for their post on transformer-circuits.

    [^1]:
        Trenton Bricken*, Adly Templeton*, Joshua Batson*, Brian Chen*, Adam Jermyn*, Tom Conerly, Nicholas L Turner, Cem Anil, Carson Denison, Amanda Askell, Robert Lasenby, Yifan Wu, Shauna Kravec, Nicholas Schiefer, Tim Maxwell, Nicholas Joseph, Alex Tamkin, Karina Nguyen, Brayden McLean, Josiah E Burke, Tristan Hume, Shan Carter, Tom Henighan, Chris Olah
        [Towards Monosemanticity: Decomposing Language Models With Dictionary Learning](https://transformer-circuits.pub/2023/monosemantic-features)
        Transformer Circuits, 2023.

    Attributes:
        model_with_split_points (ModelWithSplitPoints): The model with split points to use for the interpretation.
        split_point (str): The split point to use for the interpretation.
        concept_model (ConceptModelProtocol): The concept model to use for the interpretation.
        granularity (Granularities): The granularity at which the interpretation is computed.
            Ignored for source `VOCABULARY`.
        k (int): The number of inputs to use for the interpretation.
    """

    def __init__(
        self,
        *,
        model_with_split_points: ModelWithSplitPoints,
        concept_model: ConceptModelProtocol,
        granularity: Granularities,
<<<<<<< HEAD
=======
        source: InterpretationSources,
        split_point: str | None = None,
>>>>>>> 252933fd
        k: int = 5,
    ):
        super().__init__(
            model_with_split_points=model_with_split_points, concept_model=concept_model, split_point=split_point
        )

        if granularity is not Granularities.TOKENS:
            raise NotImplementedError("Only token granularity is currently supported for interpretation.")

        self.granularity = granularity
        self.k = k

    def interpret(
        self,
        concepts_indices: int | list[int],
        inputs: list[str] | None = None,
        latent_activations: LatentActivations | None = None,
        concepts_activations: ConceptsActivations | None = None,
        use_vocab: bool = False,
    ) -> Mapping[int, Mapping[str, float]]:
        """
        Give the interpretation of the concepts dimensions in the latent space into a human-readable format.
        The interpretation is a mapping between the concepts indices and a list of inputs allowing to interpret them.
        The granularity of input examples is determined by the `granularity` class attribute.

        The returned inputs are the most activating inputs for the concepts.

        The required arguments depend on the `source` class attribute.

        Args:
            concepts_indices (int | list[int]): The indices of the concepts to interpret.
            inputs (list[str] | None): The inputs to use for the interpretation.
            latent_activations (Float[torch.Tensor, "nl d"] | None): The latent activations to use for the interpretation.
            concepts_activations (Float[torch.Tensor, "nl cpt"] | None): The concepts activations to use for the interpretation.
            use_vocab (bool): Whether to use the vocabulary for the interpretation.

        Returns:
            Mapping[int, Any]: The interpretation of the concepts indices.

        Raises:
            ValueError: If the arguments do not correspond to the specified source.
        """
        # compute the concepts activations from the provided source, can also create inputs from the vocabulary
        sure_inputs: list[str]  # Verified by concepts_activations_from_source
        sure_concepts_activations: Float[torch.Tensor, "nl cpt"]  # Verified by concepts_activations_from_source
        sure_inputs, sure_concepts_activations = self.concepts_activations_from_source(
            inputs=inputs,
            latent_activations=latent_activations,
            concepts_activations=concepts_activations,
            use_vocab=use_vocab,
        )

        granular_inputs: list[str]  # len: ng, inputs becomes a list of elements extracted from the examples
        granular_concepts_activations: Float[torch.Tensor, "ng cpt"]
        granular_inputs, granular_concepts_activations = self._get_granular_inputs(
            inputs=sure_inputs, concepts_activations=sure_concepts_activations, from_vocab=use_vocab
        )

        concepts_indices = verify_concepts_indices(
            concepts_activations=granular_concepts_activations, concepts_indices=concepts_indices
        )

        return self._topk_inputs_from_concepts_activations(
            inputs=granular_inputs,
            concepts_activations=granular_concepts_activations,
            concepts_indices=concepts_indices,
        )

    def _get_granular_inputs(
        self,
        inputs: list[str],  # (n, l)
        concepts_activations: ConceptsActivations,  # (n*l, cpt)
        from_vocab: bool,
    ) -> tuple[list[str], Float[torch.Tensor, "ng cpt"]]:
        if from_vocab:
            # no granularity is needed
            return inputs, concepts_activations

        if self.granularity is not Granularities.TOKENS:
            raise NotImplementedError(
                f"Granularity {self.granularity} is not yet implemented, only `TOKEN` is supported for now."
            )

        max_seq_len = concepts_activations.shape[0] / len(inputs)
        if max_seq_len != int(max_seq_len):
            raise ValueError(
                f"The number of inputs and activations should be the same. Got {len(inputs)} inputs and {concepts_activations.shape[0]} activations."
            )

        # Select tokens that correspond to text (= no padding) ?
        max_seq_len = int(max_seq_len)
        indices_mask = torch.zeros(size=(concepts_activations.shape[0],), dtype=torch.bool)
        granular_flattened_inputs: list[str] = []
        for i, input_example in enumerate(inputs):
            # TODO: check this treatment is correct, for now it has not really been tested
            tokens = self.model_with_split_points.tokenizer.tokenize(input_example)
            indices_mask[i * max_seq_len : i * max_seq_len + len(tokens)] = True
            granular_flattened_inputs += tokens
        studied_inputs_concept_activations = concepts_activations[indices_mask]

        assert len(granular_flattened_inputs) == len(studied_inputs_concept_activations)
        return granular_flattened_inputs, studied_inputs_concept_activations

    def _topk_inputs_from_concepts_activations(
        self,
        inputs: list[str],  # (nl,)
        concepts_activations: ConceptsActivations,  # (nl, cpt)
        concepts_indices: list[int],  # TODO: sanitize this previously
    ) -> Mapping[int, dict[str, float]]:
        # increase the number k to ensure that the top-k inputs are unique
        big_k = self.k * max(Counter(inputs).values())
        big_k = min(big_k, concepts_activations.shape[0])

        concepts_activations = concepts_activations.T[concepts_indices]  # Shape: (cpt_of_interest, n*l)
        all_topk_activations, all_topk_indices = torch.topk(
            concepts_activations, k=self.k, dim=1
        )  # Shape: (cpt_of_interest, k)

        interpretation_dict: Mapping[int, dict[str, float]] = {}
        for cpt_idx, topk_activations, topk_indices in zip(
            concepts_indices, all_topk_activations, all_topk_indices, strict=True
        ):
            interpretation_dict[cpt_idx] = {}
            for activation, input_index in zip(topk_activations, topk_indices, strict=True):
                if len(interpretation_dict[cpt_idx]) >= self.k:
                    break
                if inputs[input_index] in interpretation_dict[cpt_idx]:
                    continue
                interpretation_dict[cpt_idx][inputs[input_index]] = activation.item()
        return interpretation_dict<|MERGE_RESOLUTION|>--- conflicted
+++ resolved
@@ -84,12 +84,8 @@
         *,
         model_with_split_points: ModelWithSplitPoints,
         concept_model: ConceptModelProtocol,
+        split_point: str | None = None,
         granularity: Granularities,
-<<<<<<< HEAD
-=======
-        source: InterpretationSources,
-        split_point: str | None = None,
->>>>>>> 252933fd
         k: int = 5,
     ):
         super().__init__(
