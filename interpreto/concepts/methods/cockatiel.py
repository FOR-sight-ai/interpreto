# MIT License
#
# Copyright (c) 2025 IRT Antoine de Saint Exupéry et Université Paul Sabatier Toulouse III - All
# rights reserved. DEEL and FOR are research programs operated by IVADO, IRT Saint Exupéry,
# CRIAQ and ANITI - https://www.deel.ai/.
#
# Permission is hereby granted, free of charge, to any person obtaining a copy
# of this software and associated documentation files (the "Software"), to deal
# in the Software without restriction, including without limitation the rights
# to use, copy, modify, merge, publish, distribute, sublicense, and/or sell
# copies of the Software, and to permit persons to whom the Software is
# furnished to do so, subject to the following conditions:
#
# The above copyright notice and this permission notice shall be included in all
# copies or substantial portions of the Software.
#
# THE SOFTWARE IS PROVIDED "AS IS", WITHOUT WARRANTY OF ANY KIND, EXPRESS OR
# IMPLIED, INCLUDING BUT NOT LIMITED TO THE WARRANTIES OF MERCHANTABILITY,
# FITNESS FOR A PARTICULAR PURPOSE AND NONINFRINGEMENT. IN NO EVENT SHALL THE
# AUTHORS OR COPYRIGHT HOLDERS BE LIABLE FOR ANY CLAIM, DAMAGES OR OTHER
# LIABILITY, WHETHER IN AN ACTION OF CONTRACT, TORT OR OTHERWISE, ARISING FROM,
# OUT OF OR IN CONNECTION WITH THE SOFTWARE OR THE USE OR OTHER DEALINGS IN THE
# SOFTWARE.

"""
Implementation of the Cockatiel concept explainer
"""

from __future__ import annotations

import torch

from interpreto.commons.model_wrapping.model_with_split_points import ModelWithSplitPoints
from interpreto.concepts.methods.overcomplete import OvercompleteDictionaryLearning, OvercompleteOptimClasses
from interpreto.typing import ConceptsActivations, ModelInput


class Cockatiel(OvercompleteDictionaryLearning):
<<<<<<< HEAD
    """
=======
    """Code: [:octicons-mark-github-24: `concepts/methods/cockatiel.py` ](https://github.com/FOR-sight-ai/interpreto/blob/dev/interpreto/concepts/methods/cockatiel.py)

>>>>>>> 6b80805a
    Implementation of the Cockatiel concept explainer by Jourdan et al. (2023)[^1].

    [^1]:
        Jourdan F., Picard A., Fel T., Risser A., Loubes JM., and Asher N. [COCKATIEL: COntinuous Concept ranKed ATtribution with Interpretable ELements for explaining neural net classifiers on NLP.](https://aclanthology.org/2023.findings-acl.317/)
        Findings of the Association for Computational Linguistics (ACL 2023), pp. 5120–5136, 2023.

    Attributes:
        model_with_split_points (ModelWithSplitPoints): The model to apply the explanation on.
            It should have at least one split point on which `concept_model` can be fitted.
        split_point (str | None): The split point used to train the `concept_model`. Default: `None`, set only when
            the concept explainer is fitted.
<<<<<<< HEAD
        concept_model (oc_sae.SAE): An [Overcomplete NMF](https://github.com/KempnerInstitute/overcomplete/blob/main/overcomplete/optimization/nmf.py) encoder-decoder.
=======
        concept_model (overcomplete.optimization.SemiNMF): An [Overcomplete NMF](https://github.com/KempnerInstitute/overcomplete/blob/main/overcomplete/optimization/nmf.py) encoder-decoder.
>>>>>>> 6b80805a
        is_fitted (bool): Whether the `concept_model` was fit on model activations.
        has_differentiable_concept_encoder (bool): Whether the `encode_activations` operation is differentiable.
        has_differentiable_concept_decoder (bool): Whether the `decode_concepts` operation is differentiable.
    """

    def __init__(
        self,
        model_with_split_points: ModelWithSplitPoints,
        *,
        nb_concepts: int,
        split_point: str | None = None,
        device: torch.device | str = "cpu",
        **kwargs,
    ):
        """
        Initialize the Cockatiel bottleneck explainer using the NMF concept extraction method.

        Args:
            model_with_split_points (ModelWithSplitPoints): The model to apply the explanation on.
                It should have at least one split point on which a concept explainer can be trained.
            nb_concepts (int): Size of the SAE concept space.
            split_point (str | None): The split point used to train the `concept_model`. If None, tries to use the
                split point of `model_with_split_points` if a single one is defined.
            device (torch.device | str): Device to use for the `concept_module`.
            **kwargs (dict): Additional keyword arguments to pass to the `concept_module`.
                See the Overcomplete documentation of the provided `concept_model_class` for more details.
        """
        super().__init__(
            model_with_split_points=model_with_split_points,
            concept_model_class=OvercompleteOptimClasses.SemiNMF.value,
            nb_concepts=nb_concepts,
            split_point=split_point,
            device=device,
            **kwargs,
        )

    def input_concept_attribution(
        self,
        inputs: ModelInput,
        concept: int,
        **attribution_kwargs,
    ) -> list[float]:
        """
        Computes the attribution of each input to a given concept.

        Args:
            inputs (ModelInput): The input data, which can be a string, a list of tokens/words/clauses/sentences, or a dataset.
            concept (int | list[int]): The concept index (or list of concepts indices) to analyze.

        Returns:
            A list of attribution scores for each input.
        """
        return super().input_concept_attribution(
            inputs, concept, "Occlusion", **attribution_kwargs
        )  # TODO: add occlusion class when it exists

    def concept_output_attribution(
        self, inputs: ModelInput, concepts: ConceptsActivations, target: int, **attribution_kwargs
    ) -> list[float]:
        """Computes the attribution of each concept for the logit of a target output element.

        Args:
            inputs (ModelInput): An input datapoint for the model.
            concepts (torch.Tensor): Concept activation tensor.
            target (int): The target class for which the concept output attribution should be computed.

        Returns:
            A list of attribution scores for each concept.
        """
        return super().concept_output_attribution(
            inputs, concepts, target, attribution_method="SobolAttribution", **attribution_kwargs
        )  # TODO: add sobol class when it exists<|MERGE_RESOLUTION|>--- conflicted
+++ resolved
@@ -36,12 +36,8 @@
 
 
 class Cockatiel(OvercompleteDictionaryLearning):
-<<<<<<< HEAD
-    """
-=======
     """Code: [:octicons-mark-github-24: `concepts/methods/cockatiel.py` ](https://github.com/FOR-sight-ai/interpreto/blob/dev/interpreto/concepts/methods/cockatiel.py)
 
->>>>>>> 6b80805a
     Implementation of the Cockatiel concept explainer by Jourdan et al. (2023)[^1].
 
     [^1]:
@@ -53,11 +49,7 @@
             It should have at least one split point on which `concept_model` can be fitted.
         split_point (str | None): The split point used to train the `concept_model`. Default: `None`, set only when
             the concept explainer is fitted.
-<<<<<<< HEAD
-        concept_model (oc_sae.SAE): An [Overcomplete NMF](https://github.com/KempnerInstitute/overcomplete/blob/main/overcomplete/optimization/nmf.py) encoder-decoder.
-=======
         concept_model (overcomplete.optimization.SemiNMF): An [Overcomplete NMF](https://github.com/KempnerInstitute/overcomplete/blob/main/overcomplete/optimization/nmf.py) encoder-decoder.
->>>>>>> 6b80805a
         is_fitted (bool): Whether the `concept_model` was fit on model activations.
         has_differentiable_concept_encoder (bool): Whether the `encode_activations` operation is differentiable.
         has_differentiable_concept_decoder (bool): Whether the `decode_concepts` operation is differentiable.
