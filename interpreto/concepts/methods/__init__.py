# MIT License
#
# Copyright (c) 2025 IRT Antoine de Saint Exupéry et Université Paul Sabatier Toulouse III - All
# rights reserved. DEEL and FOR are research programs operated by IVADO, IRT Saint Exupéry,
# CRIAQ and ANITI - https://www.deel.ai/.
#
# Permission is hereby granted, free of charge, to any person obtaining a copy
# of this software and associated documentation files (the "Software"), to deal
# in the Software without restriction, including without limitation the rights
# to use, copy, modify, merge, publish, distribute, sublicense, and/or sell
# copies of the Software, and to permit persons to whom the Software is
# furnished to do so, subject to the following conditions:
#
# The above copyright notice and this permission notice shall be included in all
# copies or substantial portions of the Software.
#
# THE SOFTWARE IS PROVIDED "AS IS", WITHOUT WARRANTY OF ANY KIND, EXPRESS OR
# IMPLIED, INCLUDING BUT NOT LIMITED TO THE WARRANTIES OF MERCHANTABILITY,
# FITNESS FOR A PARTICULAR PURPOSE AND NONINFRINGEMENT. IN NO EVENT SHALL THE
# AUTHORS OR COPYRIGHT HOLDERS BE LIABLE FOR ANY CLAIM, DAMAGES OR OTHER
# LIABILITY, WHETHER IN AN ACTION OF CONTRACT, TORT OR OTHERWISE, ARISING FROM,
# OUT OF OR IN CONNECTION WITH THE SOFTWARE OR THE USE OR OTHER DEALINGS IN THE
# SOFTWARE.

from .cockatiel import Cockatiel
<<<<<<< HEAD
from .neurons_as_concepts import NeuronsAsConcepts
from .overcomplete_cbe import OvercompleteDictionaryLearning, OvercompleteMethods, OvercompleteSAE
=======
from .overcomplete import (
    DeadNeuronsReanimationLoss,
    MSELoss,
    OvercompleteDictionaryLearning,
    OvercompleteOptimClasses,
    OvercompleteSAE,
    OvercompleteSAEClasses,
    SAELoss,
    SAELossClasses,
)

__all__ = [
    "Cockatiel",
    "DeadNeuronsReanimationLoss",
    "MSELoss",
    "OvercompleteDictionaryLearning",
    "OvercompleteSAE",
    "OvercompleteOptimClasses",
    "OvercompleteSAEClasses",
    "SAELossClasses",
]
>>>>>>> a1d19b31
<|MERGE_RESOLUTION|>--- conflicted
+++ resolved
@@ -23,10 +23,7 @@
 # SOFTWARE.
 
 from .cockatiel import Cockatiel
-<<<<<<< HEAD
 from .neurons_as_concepts import NeuronsAsConcepts
-from .overcomplete_cbe import OvercompleteDictionaryLearning, OvercompleteMethods, OvercompleteSAE
-=======
 from .overcomplete import (
     DeadNeuronsReanimationLoss,
     MSELoss,
@@ -42,10 +39,10 @@
     "Cockatiel",
     "DeadNeuronsReanimationLoss",
     "MSELoss",
+    "NeuronsAsConcepts",
     "OvercompleteDictionaryLearning",
     "OvercompleteSAE",
     "OvercompleteOptimClasses",
     "OvercompleteSAEClasses",
     "SAELossClasses",
-]
->>>>>>> a1d19b31
+]