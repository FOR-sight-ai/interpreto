# MIT License
#
# Copyright (c) 2025 IRT Antoine de Saint Exupéry et Université Paul Sabatier Toulouse III - All
# rights reserved. DEEL and FOR are research programs operated by IVADO, IRT Saint Exupéry,
# CRIAQ and ANITI - https://www.deel.ai/.
#
# Permission is hereby granted, free of charge, to any person obtaining a copy
# of this software and associated documentation files (the "Software"), to deal
# in the Software without restriction, including without limitation the rights
# to use, copy, modify, merge, publish, distribute, sublicense, and/or sell
# copies of the Software, and to permit persons to whom the Software is
# furnished to do so, subject to the following conditions:
#
# The above copyright notice and this permission notice shall be included in all
# copies or substantial portions of the Software.
#
# THE SOFTWARE IS PROVIDED "AS IS", WITHOUT WARRANTY OF ANY KIND, EXPRESS OR
# IMPLIED, INCLUDING BUT NOT LIMITED TO THE WARRANTIES OF MERCHANTABILITY,
# FITNESS FOR A PARTICULAR PURPOSE AND NONINFRINGEMENT. IN NO EVENT SHALL THE
# AUTHORS OR COPYRIGHT HOLDERS BE LIABLE FOR ANY CLAIM, DAMAGES OR OTHER
# LIABILITY, WHETHER IN AN ACTION OF CONTRACT, TORT OR OTHERWISE, ARISING FROM,
# OUT OF OR IN CONNECTION WITH THE SOFTWARE OR THE USE OR OTHER DEALINGS IN THE
# SOFTWARE.

"""
Bases Classes for Concept-based Explainers
"""

from __future__ import annotations

from abc import ABC, abstractmethod
from collections.abc import Callable
from functools import wraps
from textwrap import dedent
from typing import Any, Generic, TypeVar

import torch
from overcomplete.base import BaseDictionaryLearning
<<<<<<< HEAD
from torch import nn
from transformers import BatchEncoding

from interpreto.attributions.base import AttributionExplainer
from interpreto.commons.model_wrapping.model_with_split_points import ActivationSelectionStrategy, ModelWithSplitPoints
from interpreto.typing import ConceptsActivations, LatentActivations, ModelInput

Module = TypeVar("Module", bound=nn.Module)
T = TypeVar("T")


# Decorator that checks if the concept model is fitted before calling the method
def check_fitted(func: Callable[..., T]) -> Callable[..., T]:
    @wraps(func)
    def wrapper(self: AbstractConceptExplainer, *args, **kwargs) -> T:
=======

from interpreto.attributions.base import AttributionExplainer
from interpreto.commons.model_wrapping.model_with_split_points import ModelWithSplitPoints
from interpreto.typing import ConceptsActivations, LatentActivations, ModelInput

ConceptModel = TypeVar("ConceptModel")
MethodOutput = TypeVar("MethodOutput")


# Decorator that checks if the concept model is fitted before calling the method
def check_fitted(func: Callable[..., MethodOutput]) -> Callable[..., MethodOutput]:
    @wraps(func)
    def wrapper(self: AbstractConceptExplainer, *args, **kwargs) -> MethodOutput:
>>>>>>> 6b80805a
        if not self.is_fitted or self.split_point is None:
            raise RuntimeError("Concept encoder is not fitted yet. Use the .fit() method to fit the explainer.")
        return func(self, *args, **kwargs)

    return wrapper


<<<<<<< HEAD
class AbstractConceptExplainer(ABC, Generic[Module]):
    """Abstract class defining an interface for concept explanation.
    Child classes should implement the `fit` and `encode_activations` methods, and only assume the presence of an
        encoding step using the `concept_model` to convert activations to latent concepts.

    Attributes:
        model_with_split_points (ModelWithSplitPoints): The model to apply the explanation on.
            It should have at least one split point on which `concept_model` can be fitted.
        split_point (str): The split point used to train the `concept_model`.
        concept_model (torch.nn.Module): The model used to extract concepts from the activations of
            `model_with_split_points`. The only assumption for classes inheriting from this class is that
            the `concept_model` can encode activations into concepts with `encode_activations`.
        is_fitted (bool): Whether the `concept_model` was fit on model activations.
        has_differentiable_concept_encoder (bool): Whether the `encode_activations` operation is differentiable.
    """

    def __init__(
        self,
        model_with_split_points: ModelWithSplitPoints,
        concept_model: Module,
=======
class AbstractConceptExplainer(ABC, Generic[ConceptModel]):
    """Code: [:octicons-mark-github-24: `concepts/base.py` ](https://github.com/FOR-sight-ai/interpreto/blob/dev/interpreto/concepts/base.py)

    Abstract class defining an interface for concept explanation.
    Child classes should implement the `fit` and `encode_activations` methods, and only assume the presence of an
        encoding step using the `concept_model` to convert activations to latent concepts.

    Attributes:
        model_with_split_points (ModelWithSplitPoints): The model to apply the explanation on.
            It should have at least one split point on which `concept_model` can be fitted.
        split_point (str): The split point used to train the `concept_model`.
        concept_model (Any): The model used to extract concepts from the activations of
            `model_with_split_points`. The only assumption for classes inheriting from this class is that
            the `concept_model` can encode activations into concepts with `encode_activations`.
        is_fitted (bool): Whether the `concept_model` was fit on model activations.
        has_differentiable_concept_encoder (bool): Whether the `encode_activations` operation is differentiable.
    """

    def __init__(
        self,
        model_with_split_points: ModelWithSplitPoints,
        concept_model: ConceptModel,
>>>>>>> 6b80805a
        split_point: str | None = None,
    ):
        """Initializes the concept explainer with a given splitted model.

        Args:
            model_with_split_points (ModelWithSplitPoints): The model to apply the explanation on.
                It should have at least one split point on which a concept explainer can be trained.
<<<<<<< HEAD
            concept_model (torch.nn.Module): The model used to extract concepts from
=======
            concept_model (Any): The model used to extract concepts from
>>>>>>> 6b80805a
                the activations of `model_with_split_points`.
            split_point (str | None): The split point used to train the `concept_model`. If None, tries to use the
                split point of `model_with_split_points` if a single one is defined.
        """
        if not isinstance(model_with_split_points, ModelWithSplitPoints):
            raise TypeError(
                f"The given model should be a ModelWithSplitPoints, but {type(model_with_split_points)} was given."
            )
        self.model_with_split_points: ModelWithSplitPoints = model_with_split_points
<<<<<<< HEAD
        self.concept_model: Module = concept_model
        self.split_point: str = self.get_and_verify_split_point(split_point)
        self.__is_fitted: bool = False
        self.has_differentiable_concept_encoder = False

    @property
    def is_fitted(self) -> bool:
        return self.__is_fitted

=======
        self.concept_model: ConceptModel = concept_model
        self.is_fitted: bool = False
        self.has_differentiable_concept_encoder = False

>>>>>>> 6b80805a
    def __repr__(self):
        return dedent(f"""\
            {self.__class__.__name__}(
                split_point={self.split_point},
                concept_model={type(self.concept_model).__name__},
                is_fitted={self.is_fitted},
                has_differentiable_concept_encoder={self.has_differentiable_concept_encoder},
            )""")

    @abstractmethod
    def fit(self, activations: LatentActivations | dict[str, LatentActivations], *args, **kwargs) -> Any:
        """Fits `concept_model` on the given activations.

        Args:
            activations (dict[str, torch.Tensor]): A dictionary with model paths as keys and the corresponding
                tensors as values.

        Returns:
            `None`, `concept_model` is fitted in-place, `is_fitted` is set to `True` and `split_point` is set.
        """
        pass

    @abstractmethod
    def encode_activations(self, activations: LatentActivations) -> ConceptsActivations:
        """Abstract method defining how activations are converted into concepts by the concept encoder.

        Args:
            activations (torch.Tensor): The activations to encode.

        Returns:
            A `torch.Tensor` of encoded activations produced by the fitted concept encoder.
        """
        pass

    def verify_activations(self, activations: dict[str, LatentActivations]) -> None:
        """
        Verify that the given activations are valid for the `model_with_split_points` and `self.split_point`.
        Cases in which the activations are not valid include:

        * Activations are not a valid dictionary.
        * Specified split point does not exist in the activations.

        Args:
            activations (dict[str, torch.Tensor]): A dictionary with model paths as keys and the corresponding
                tensors as values.
        """
        if not isinstance(activations, dict) or not all(isinstance(act, torch.Tensor) for act in activations.values()):
            raise TypeError(
                "Invalid activations for the concept explainer. "
                "Activations should be a dictionary of model paths and torch.Tensor activations. "
                f"Got: '{type(activations)}'"
            )
        activations_split_points = list(activations.keys())
        if self.split_point not in activations_split_points:
            raise ValueError(
                f"Fitted split point '{self.split_point}' not found in activations.\n"
                f"Available split_points: {', '.join(activations_split_points)}."
            )

<<<<<<< HEAD
    def get_and_verify_split_point(self, split_point: str | None) -> str:
=======
    @property
    def split_point(self) -> str:
        return self._split_point

    @split_point.setter
    def split_point(self, split_point: str | None) -> None:
>>>>>>> 6b80805a
        if split_point is None and len(self.model_with_split_points.split_points) > 1:
            raise ValueError(
                "If the model has more than one split point, a split point for fitting the concept model should "
                f"be specified. Got split point: '{split_point}' with model split points: "
                f"{', '.join(self.model_with_split_points.split_points)}."
            )
        if split_point is None:
<<<<<<< HEAD
            split_point = self.model_with_split_points.split_points[0]
        if split_point not in self.model_with_split_points.split_points:
            raise ValueError(
                f"Split point '{split_point}' not found in model split points: "
                f"{', '.join(self.model_with_split_points.split_points)}."
            )
        return split_point
=======
            self._split_point: str = self.model_with_split_points.split_points[0]
        if split_point is not None:
            if split_point not in self.model_with_split_points.split_points:
                raise ValueError(
                    f"Split point '{split_point}' not found in model split points: "
                    f"{', '.join(self.model_with_split_points.split_points)}."
                )
            self._split_point: str = split_point
>>>>>>> 6b80805a

    def prepare_fit(
        self,
        activations: LatentActivations | dict[str, LatentActivations],
        overwrite: bool,
    ) -> LatentActivations:
        if self.is_fitted and not overwrite:
            raise RuntimeError(
                "Concept explainer has already been fitted. Refitting will overwrite the current model."
                "If this is intended, use `overwrite=True` in fit(...)."
            )
        if isinstance(activations, dict):
            self.verify_activations(activations)
            split_activations = activations[self.split_point]
        else:
            split_activations = activations
        assert len(split_activations.shape) == 2, (
            f"Input activations should be a 2D tensor of shape (batch_size, n_features) but got {split_activations.shape}."
        )
        return split_activations

    @check_fitted
<<<<<<< HEAD
    def top_k_inputs_for_concept(
        self,
        inputs: str | list[str] | BatchEncoding,
        concepts_indices: int | list[int] | Literal[all] = "all",
        k: int = 5,
    ) -> list[tuple[str, float]]:
=======
    def top_k_inputs_for_concept(self, inputs: ModelInput, concept_id: int, k: int = 5) -> list[tuple[str, float]]:
>>>>>>> 6b80805a
        """
        Retrieves the top-k most important input elements (tokens/words/clauses/phrases) related to a given concept.

        Args:
            inputs (ModelInput): The input data, which can be a string, a list of tokens/words/clauses/sentences
                or a dataset.
<<<<<<< HEAD
            concepts_indices (int | list[int] | Literal["all"]): The concept index (or list of concepts indices) to analyze. Defaults to "all".
=======
            concept_id (int): Index identifying the position of the concept of interest (score in the
                `ConceptActivations` tensor) for which relevant elements should be retrieved.
>>>>>>> 6b80805a
            k: The number of input elements to retrieve. Defaults to 5.

        Returns:
            An ordered list of k tuples, each containing containing one of the top-k relevant input elements
                for the specified concept and its importance scores.
        """
<<<<<<< HEAD
        self.split_point: str  # Verified by check_fitted
        activations = self.model_with_split_points.get_activations(
            inputs, select_strategy=ActivationSelectionStrategy.FLATTEN
        )
        splitted_inputs = [
            self.model_with_split_points.tokenizer.tokenize(input_sentence) for input_sentence in inputs
        ]  # TODO: see if we do not wrap this function in the model_with_split_points
        return self.top_k_inputs_for_concept_from_activations(
            splitted_inputs, activations[self.split_point], concepts_indices, k
        )
=======
        activations = self.model_with_split_points.get_activations(inputs)
        return self.top_k_inputs_for_concept_from_activations(inputs, activations[self.split_point], concept_id, k)
>>>>>>> 6b80805a

    @check_fitted
    def top_k_inputs_for_concept_from_activations(
        self,
<<<<<<< HEAD
        splitted_inputs: list[list[str]],
        activations: LatentActivations | dict[str, LatentActivations],
        concepts_indices: int | list[int] | Literal[all] = "all",
=======
        inputs: ModelInput,
        activations: LatentActivations,
        concept_id: int,
>>>>>>> 6b80805a
        k: int = 5,
    ) -> dict[int, list[tuple[str, float]]]:
        """
        Retrieves the top-k most important input elements (tokens/words/clauses/phrases) related to a given concept.
        This version of the method uses pre-computed activations

        Args:
            inputs (ModelInput): The input data, which can be a string, a list of tokens/words/clauses/sentences
                or a dataset.
<<<<<<< HEAD
            activations (LatentActivations | dict[str, LatentActivations]): The activations to use for the analysis. They should correspond to the inputs. Shape: (n*l, d)
            concepts_indices (int | list[int] | Literal["all"]): The concept index (or list of concepts indices) to analyze. Defaults to "all".
            k (int): The number of important textual elements to retrieve. Defaults to 5.

        Returns:
            interpretation_dict (dict[int, list[tuple[str, float]]]): A dictionary with keys corresponding to the `concept` index and values containing the top-k most relevant textual elements and their importance scores.
        """
        if isinstance(activations, dict):
            self.verify_activations(activations)
            split_activations = activations[self.split_point]
        else:
            split_activations = activations
        if not len(split_activations) % len(splitted_inputs) == 0:
            raise ValueError(
                f"Number of inputs and activations should be the same. Got {len(splitted_inputs)} inputs and {len(split_activations)} activations."
            )
        n_tokens = len(split_activations) // len(splitted_inputs)

        # Shape: (n*l, d)
        flattened_activations: LatentActivations = activations.view(-1, activations.shape[-1])

        # Shape: (n*l, cpt)
        concepts_activations: ConceptsActivations = self.encode_activations(flattened_activations)

        # take subset of concepts as specified by the user
        if concepts_indices != "all":
            if isinstance(concepts_indices, int):
                concepts_indices = [concepts_indices]

            if not isinstance(concepts_indices, list) and not all(isinstance(c, int) for c in concepts_indices):
                raise ValueError(
                    f"`concepts_indices` should be 'all', an int, or a list of int. Received {concepts_indices}."
                )

            if max(concepts_indices) >= concepts_activations.shape[1]:
                raise ValueError(
                    f"At least one concept index out of bounds. `max(concepts_indices)`: {max(concepts_indices)} >= {concepts_activations.shape[1]}."
                )

            # Shape: (n*l, cpt_of_interest)
            concepts_activations: ConceptsActivations = concepts_activations.T[concepts_indices].T
        else:
            concepts_indices = list(range(concepts_activations.shape[1]))

        # extract indices of the top-k input tokens for each specified concept
        topk_output = torch.topk(concepts_activations, k=k, dim=0)
        topk_activations = topk_output[0].T  # Shape: (cpt_of_interest, k)
        topk_indices = topk_output[1].T  # Shape: (cpt_of_interest, k)

        interpretation_dict = {}
        # iterate over required concepts
        for c, top_indices, top_activations in zip(concepts_indices, topk_indices, topk_activations, strict=True):
            interpretation_dict[c] = [
                (
                    splitted_inputs[top_indices[rank] // n_tokens][top_indices[rank] % n_tokens],  # the token
                    top_activations[rank].item(),  # the corresponding concept activation
                )
                if top_indices[rank] % n_tokens < len(splitted_inputs[top_indices[rank] // n_tokens])
                else "[PAD]"
                for rank in range(k)
            ]

        # TODO: find a way to remove duplicate in the topk inputs but keep k outputs

        return interpretation_dict
=======
            activations: A torch.Tensor of activations to use for obtaining concept activations.
            concept_id (int): Index identifying the position of the concept of interest (score in the
                `ConceptActivations` tensor) for which relevant elements should be retrieved.
            k: The number of input elements to retrieve. Defaults to 5.

        Returns:
            An ordered list of k tuples, each containing containing one of the top-k relevant input elements
                for the specified concept and its importance scores.
        """
        concept_activations: ConceptsActivations = self.encode_activations(activations)
        # TODO: Implement the method alongside these lines, depending on specific shapes of concept_activations and inputs
        # - Extract the concept activations for the given concept_id
        # - Obtain a string version of inputs (decode tokens)
        # - Attribute input tokens to the concept activations
        # - Select top-k values from attributions
        # - Build the list of tuples and return it
        print(inputs, activations, concept_activations, concept_id, k)
        raise NotImplementedError()
>>>>>>> 6b80805a

    @check_fitted
    def input_concept_attribution(
        self,
        inputs: ModelInput,
        concept: int,
        attribution_method: type[AttributionExplainer],
        **attribution_kwargs,
    ) -> list[float]:
        """Attributes model inputs for a selected concept.

        Args:
            inputs (ModelInput): The input data, which can be a string, a list of tokens/words/clauses/sentences
                or a dataset.
            concept (int): Index identifying the position of the concept of interest (score in the
                `ConceptActivations` tensor) for which relevant input elements should be retrieved.
            attribution_method: The attribution method to obtain importance scores for input elements.

        Returns:
            A list of attribution scores for each input.
        """
        raise NotImplementedError("Input-to-concept attribution method is not implemented yet.")


class ConceptBottleneckExplainer(AbstractConceptExplainer[BaseDictionaryLearning], ABC):
<<<<<<< HEAD
    """A concept bottleneck explainer wraps a `concept_model` that should be able to encode activations into concepts
=======
    """Code: [:octicons-mark-github-24: `concepts/base.py` ](https://github.com/FOR-sight-ai/interpreto/blob/dev/interpreto/concepts/base.py)

    A concept bottleneck explainer wraps a `concept_model` that should be able to encode activations into concepts
>>>>>>> 6b80805a
    and decode concepts into activations.

    We use the term "concept bottleneck" loosely, as the latent space can be overcomplete compared to activation
        space, as in the case of sparse autoencoders.

    We assume that the concept model follows the structure of an [`overcomplete.BaseDictionaryLearning`](https://github.com/KempnerInstitute/overcomplete/blob/24568ba5736cbefca4b78a12246d92a1be04a1f4/overcomplete/base.py#L10)
    model, which defines the `encode` and `decode` methods for encoding and decoding activations into concepts.

    Attributes:
        model_with_split_points (ModelWithSplitPoints): The model to apply the explanation on.
            It should have at least one split point on which `concept_model` can be fitted.
        split_point (str): The split point used to train the `concept_model`.
        concept_model ([BaseDictionaryLearning](https://github.com/KempnerInstitute/overcomplete/blob/24568ba5736cbefca4b78a12246d92a1be04a1f4/overcomplete/base.py#L10)): The model used to extract concepts from the
            activations of  `model_with_split_points`. The only assumption for classes inheriting from this class is
            that the `concept_model` can encode activations into concepts with `encode_activations`.
        is_fitted (bool): Whether the `concept_model` was fit on model activations.
        has_differentiable_concept_encoder (bool): Whether the `encode_activations` operation is differentiable.
        has_differentiable_concept_decoder (bool): Whether the `decode_concepts` operation is differentiable.
    """

    def __init__(
        self,
        model_with_split_points: ModelWithSplitPoints,
        concept_model: BaseDictionaryLearning,
        split_point: str | None,
    ):
        """Initializes the concept explainer with a given splitted model.

        Args:
            model_with_split_points (ModelWithSplitPoints): The model to apply the explanation on.
                It should have at least one split point on which a concept explainer can be trained.
            concept_model ([BaseDictionaryLearning](https://github.com/KempnerInstitute/overcomplete/blob/24568ba5736cbefca4b78a12246d92a1be04a1f4/overcomplete/base.py#L10)): The model used to extract concepts from
                the activations of `model_with_split_points`.
            split_point (str | None): The split point used to train the `concept_model`. If None, tries to use the
                split point of `model_with_split_points` if a single one is defined.
        """
        super().__init__(model_with_split_points, concept_model, split_point)
        self.has_differentiable_concept_decoder = False

<<<<<<< HEAD
    @property
    def is_fitted(self) -> bool:
        return self.concept_model.fitted

=======
>>>>>>> 6b80805a
    def __repr__(self):
        return dedent(f"""\
            {self.__class__.__name__}(
                split_point={self.split_point},
                concept_model={type(self.concept_model).__name__},
                is_fitted={self.is_fitted},
                has_differentiable_concept_encoder={self.has_differentiable_concept_encoder},
                has_differentiable_concept_decoder={self.has_differentiable_concept_decoder},
            )""")

    @check_fitted
    def encode_activations(self, activations: LatentActivations) -> torch.Tensor:  # ConceptActivations
        """Encode the given activations using the `concept_model` encoder.

        Args:
<<<<<<< HEAD
            activations (LatentActivations): The activations to encode.
=======
            activations (torch.Tensor): The activations to encode.
>>>>>>> 6b80805a

        Returns:
            The encoded concept activations.
        """
        self.verify_activations({self.split_point: activations})
        return self.concept_model.encode(activations)  # type: ignore

    @check_fitted
    def decode_concepts(self, concepts: ConceptsActivations) -> torch.Tensor:  # LatentActivations
        """Decode the given concepts using the `concept_model` decoder.

        Args:
            concepts (ConceptsActivations): The concepts to decode.

        Returns:
            The decoded model activations.
        """
        return self.concept_model.decode(concepts)  # type: ignore

    @check_fitted
<<<<<<< HEAD
    def get_dictionary(self) -> torch.Tensor:  # TODO: add this to tests
=======
    def get_dictionary(self) -> torch.Tensor:
>>>>>>> 6b80805a
        """Get the dictionary learned by the fitted `concept_model`.

        Returns:
            torch.Tensor: A `torch.Tensor` containing the learned dictionary.
        """
        return self.concept_model.get_dictionary()  # type: ignore

    @check_fitted
    def concept_output_attribution(
        self,
        inputs: ModelInput,
        concepts: ConceptsActivations,
        target: int,
        attribution_method: type[AttributionExplainer],
        **attribution_kwargs,
    ) -> list[float]:
        """Computes the attribution of each concept for the logit of a target output element.

        Args:
            inputs (ModelInput): An input datapoint for the model.
            concepts (torch.Tensor): Concept activation tensor.
            target (int): The target class for which the concept output attribution should be computed.
            attribution_method: The attribution method to obtain importance scores for input elements.

        Returns:
            A list of attribution scores for each concept.
        """
        raise NotImplementedError("Concept-to-output attribution method is not implemented yet.")<|MERGE_RESOLUTION|>--- conflicted
+++ resolved
@@ -35,27 +35,12 @@
 from typing import Any, Generic, TypeVar
 
 import torch
+from nnsight.intervention.graph import InterventionProxy
 from overcomplete.base import BaseDictionaryLearning
-<<<<<<< HEAD
-from torch import nn
 from transformers import BatchEncoding
 
 from interpreto.attributions.base import AttributionExplainer
 from interpreto.commons.model_wrapping.model_with_split_points import ActivationSelectionStrategy, ModelWithSplitPoints
-from interpreto.typing import ConceptsActivations, LatentActivations, ModelInput
-
-Module = TypeVar("Module", bound=nn.Module)
-T = TypeVar("T")
-
-
-# Decorator that checks if the concept model is fitted before calling the method
-def check_fitted(func: Callable[..., T]) -> Callable[..., T]:
-    @wraps(func)
-    def wrapper(self: AbstractConceptExplainer, *args, **kwargs) -> T:
-=======
-
-from interpreto.attributions.base import AttributionExplainer
-from interpreto.commons.model_wrapping.model_with_split_points import ModelWithSplitPoints
 from interpreto.typing import ConceptsActivations, LatentActivations, ModelInput
 
 ConceptModel = TypeVar("ConceptModel")
@@ -66,7 +51,6 @@
 def check_fitted(func: Callable[..., MethodOutput]) -> Callable[..., MethodOutput]:
     @wraps(func)
     def wrapper(self: AbstractConceptExplainer, *args, **kwargs) -> MethodOutput:
->>>>>>> 6b80805a
         if not self.is_fitted or self.split_point is None:
             raise RuntimeError("Concept encoder is not fitted yet. Use the .fit() method to fit the explainer.")
         return func(self, *args, **kwargs)
@@ -74,28 +58,6 @@
     return wrapper
 
 
-<<<<<<< HEAD
-class AbstractConceptExplainer(ABC, Generic[Module]):
-    """Abstract class defining an interface for concept explanation.
-    Child classes should implement the `fit` and `encode_activations` methods, and only assume the presence of an
-        encoding step using the `concept_model` to convert activations to latent concepts.
-
-    Attributes:
-        model_with_split_points (ModelWithSplitPoints): The model to apply the explanation on.
-            It should have at least one split point on which `concept_model` can be fitted.
-        split_point (str): The split point used to train the `concept_model`.
-        concept_model (torch.nn.Module): The model used to extract concepts from the activations of
-            `model_with_split_points`. The only assumption for classes inheriting from this class is that
-            the `concept_model` can encode activations into concepts with `encode_activations`.
-        is_fitted (bool): Whether the `concept_model` was fit on model activations.
-        has_differentiable_concept_encoder (bool): Whether the `encode_activations` operation is differentiable.
-    """
-
-    def __init__(
-        self,
-        model_with_split_points: ModelWithSplitPoints,
-        concept_model: Module,
-=======
 class AbstractConceptExplainer(ABC, Generic[ConceptModel]):
     """Code: [:octicons-mark-github-24: `concepts/base.py` ](https://github.com/FOR-sight-ai/interpreto/blob/dev/interpreto/concepts/base.py)
 
@@ -118,7 +80,6 @@
         self,
         model_with_split_points: ModelWithSplitPoints,
         concept_model: ConceptModel,
->>>>>>> 6b80805a
         split_point: str | None = None,
     ):
         """Initializes the concept explainer with a given splitted model.
@@ -126,11 +87,7 @@
         Args:
             model_with_split_points (ModelWithSplitPoints): The model to apply the explanation on.
                 It should have at least one split point on which a concept explainer can be trained.
-<<<<<<< HEAD
-            concept_model (torch.nn.Module): The model used to extract concepts from
-=======
             concept_model (Any): The model used to extract concepts from
->>>>>>> 6b80805a
                 the activations of `model_with_split_points`.
             split_point (str | None): The split point used to train the `concept_model`. If None, tries to use the
                 split point of `model_with_split_points` if a single one is defined.
@@ -140,9 +97,8 @@
                 f"The given model should be a ModelWithSplitPoints, but {type(model_with_split_points)} was given."
             )
         self.model_with_split_points: ModelWithSplitPoints = model_with_split_points
-<<<<<<< HEAD
-        self.concept_model: Module = concept_model
-        self.split_point: str = self.get_and_verify_split_point(split_point)
+        self.concept_model: ConceptModel = concept_model
+        self.split_point: str = split_point  # Verified by `split_point.setter`
         self.__is_fitted: bool = False
         self.has_differentiable_concept_encoder = False
 
@@ -150,12 +106,6 @@
     def is_fitted(self) -> bool:
         return self.__is_fitted
 
-=======
-        self.concept_model: ConceptModel = concept_model
-        self.is_fitted: bool = False
-        self.has_differentiable_concept_encoder = False
-
->>>>>>> 6b80805a
     def __repr__(self):
         return dedent(f"""\
             {self.__class__.__name__}(
@@ -202,7 +152,13 @@
             activations (dict[str, torch.Tensor]): A dictionary with model paths as keys and the corresponding
                 tensors as values.
         """
-        if not isinstance(activations, dict) or not all(isinstance(act, torch.Tensor) for act in activations.values()):
+        # dict wrapped in InterventionProxy do not directly inherit from dict
+        activations_is_dict = isinstance(activations, dict) or (
+            isinstance(activations, InterventionProxy)
+            and hasattr(activations, "values")
+            and hasattr(activations, "keys")
+        )
+        if not activations_is_dict or not all(isinstance(act, torch.Tensor) for act in activations.values()):
             raise TypeError(
                 "Invalid activations for the concept explainer. "
                 "Activations should be a dictionary of model paths and torch.Tensor activations. "
@@ -215,16 +171,12 @@
                 f"Available split_points: {', '.join(activations_split_points)}."
             )
 
-<<<<<<< HEAD
-    def get_and_verify_split_point(self, split_point: str | None) -> str:
-=======
     @property
     def split_point(self) -> str:
         return self._split_point
 
     @split_point.setter
     def split_point(self, split_point: str | None) -> None:
->>>>>>> 6b80805a
         if split_point is None and len(self.model_with_split_points.split_points) > 1:
             raise ValueError(
                 "If the model has more than one split point, a split point for fitting the concept model should "
@@ -232,15 +184,6 @@
                 f"{', '.join(self.model_with_split_points.split_points)}."
             )
         if split_point is None:
-<<<<<<< HEAD
-            split_point = self.model_with_split_points.split_points[0]
-        if split_point not in self.model_with_split_points.split_points:
-            raise ValueError(
-                f"Split point '{split_point}' not found in model split points: "
-                f"{', '.join(self.model_with_split_points.split_points)}."
-            )
-        return split_point
-=======
             self._split_point: str = self.model_with_split_points.split_points[0]
         if split_point is not None:
             if split_point not in self.model_with_split_points.split_points:
@@ -249,7 +192,6 @@
                     f"{', '.join(self.model_with_split_points.split_points)}."
                 )
             self._split_point: str = split_point
->>>>>>> 6b80805a
 
     def prepare_fit(
         self,
@@ -261,7 +203,8 @@
                 "Concept explainer has already been fitted. Refitting will overwrite the current model."
                 "If this is intended, use `overwrite=True` in fit(...)."
             )
-        if isinstance(activations, dict):
+        # TODO: find a better way to check if activations is a dict
+        if hasattr(activations, "keys"):
             self.verify_activations(activations)
             split_activations = activations[self.split_point]
         else:
@@ -272,35 +215,25 @@
         return split_activations
 
     @check_fitted
-<<<<<<< HEAD
     def top_k_inputs_for_concept(
         self,
         inputs: str | list[str] | BatchEncoding,
         concepts_indices: int | list[int] | Literal[all] = "all",
         k: int = 5,
     ) -> list[tuple[str, float]]:
-=======
-    def top_k_inputs_for_concept(self, inputs: ModelInput, concept_id: int, k: int = 5) -> list[tuple[str, float]]:
->>>>>>> 6b80805a
         """
         Retrieves the top-k most important input elements (tokens/words/clauses/phrases) related to a given concept.
 
         Args:
             inputs (ModelInput): The input data, which can be a string, a list of tokens/words/clauses/sentences
                 or a dataset.
-<<<<<<< HEAD
             concepts_indices (int | list[int] | Literal["all"]): The concept index (or list of concepts indices) to analyze. Defaults to "all".
-=======
-            concept_id (int): Index identifying the position of the concept of interest (score in the
-                `ConceptActivations` tensor) for which relevant elements should be retrieved.
->>>>>>> 6b80805a
             k: The number of input elements to retrieve. Defaults to 5.
 
         Returns:
             An ordered list of k tuples, each containing containing one of the top-k relevant input elements
                 for the specified concept and its importance scores.
         """
-<<<<<<< HEAD
         self.split_point: str  # Verified by check_fitted
         activations = self.model_with_split_points.get_activations(
             inputs, select_strategy=ActivationSelectionStrategy.FLATTEN
@@ -311,23 +244,13 @@
         return self.top_k_inputs_for_concept_from_activations(
             splitted_inputs, activations[self.split_point], concepts_indices, k
         )
-=======
-        activations = self.model_with_split_points.get_activations(inputs)
-        return self.top_k_inputs_for_concept_from_activations(inputs, activations[self.split_point], concept_id, k)
->>>>>>> 6b80805a
 
     @check_fitted
     def top_k_inputs_for_concept_from_activations(
         self,
-<<<<<<< HEAD
         splitted_inputs: list[list[str]],
         activations: LatentActivations | dict[str, LatentActivations],
         concepts_indices: int | list[int] | Literal[all] = "all",
-=======
-        inputs: ModelInput,
-        activations: LatentActivations,
-        concept_id: int,
->>>>>>> 6b80805a
         k: int = 5,
     ) -> dict[int, list[tuple[str, float]]]:
         """
@@ -337,7 +260,6 @@
         Args:
             inputs (ModelInput): The input data, which can be a string, a list of tokens/words/clauses/sentences
                 or a dataset.
-<<<<<<< HEAD
             activations (LatentActivations | dict[str, LatentActivations]): The activations to use for the analysis. They should correspond to the inputs. Shape: (n*l, d)
             concepts_indices (int | list[int] | Literal["all"]): The concept index (or list of concepts indices) to analyze. Defaults to "all".
             k (int): The number of important textual elements to retrieve. Defaults to 5.
@@ -403,26 +325,6 @@
         # TODO: find a way to remove duplicate in the topk inputs but keep k outputs
 
         return interpretation_dict
-=======
-            activations: A torch.Tensor of activations to use for obtaining concept activations.
-            concept_id (int): Index identifying the position of the concept of interest (score in the
-                `ConceptActivations` tensor) for which relevant elements should be retrieved.
-            k: The number of input elements to retrieve. Defaults to 5.
-
-        Returns:
-            An ordered list of k tuples, each containing containing one of the top-k relevant input elements
-                for the specified concept and its importance scores.
-        """
-        concept_activations: ConceptsActivations = self.encode_activations(activations)
-        # TODO: Implement the method alongside these lines, depending on specific shapes of concept_activations and inputs
-        # - Extract the concept activations for the given concept_id
-        # - Obtain a string version of inputs (decode tokens)
-        # - Attribute input tokens to the concept activations
-        # - Select top-k values from attributions
-        # - Build the list of tuples and return it
-        print(inputs, activations, concept_activations, concept_id, k)
-        raise NotImplementedError()
->>>>>>> 6b80805a
 
     @check_fitted
     def input_concept_attribution(
@@ -448,13 +350,9 @@
 
 
 class ConceptBottleneckExplainer(AbstractConceptExplainer[BaseDictionaryLearning], ABC):
-<<<<<<< HEAD
-    """A concept bottleneck explainer wraps a `concept_model` that should be able to encode activations into concepts
-=======
     """Code: [:octicons-mark-github-24: `concepts/base.py` ](https://github.com/FOR-sight-ai/interpreto/blob/dev/interpreto/concepts/base.py)
 
     A concept bottleneck explainer wraps a `concept_model` that should be able to encode activations into concepts
->>>>>>> 6b80805a
     and decode concepts into activations.
 
     We use the term "concept bottleneck" loosely, as the latent space can be overcomplete compared to activation
@@ -494,13 +392,10 @@
         super().__init__(model_with_split_points, concept_model, split_point)
         self.has_differentiable_concept_decoder = False
 
-<<<<<<< HEAD
     @property
     def is_fitted(self) -> bool:
         return self.concept_model.fitted
 
-=======
->>>>>>> 6b80805a
     def __repr__(self):
         return dedent(f"""\
             {self.__class__.__name__}(
@@ -516,11 +411,7 @@
         """Encode the given activations using the `concept_model` encoder.
 
         Args:
-<<<<<<< HEAD
             activations (LatentActivations): The activations to encode.
-=======
-            activations (torch.Tensor): The activations to encode.
->>>>>>> 6b80805a
 
         Returns:
             The encoded concept activations.
@@ -541,11 +432,7 @@
         return self.concept_model.decode(concepts)  # type: ignore
 
     @check_fitted
-<<<<<<< HEAD
     def get_dictionary(self) -> torch.Tensor:  # TODO: add this to tests
-=======
-    def get_dictionary(self) -> torch.Tensor:
->>>>>>> 6b80805a
         """Get the dictionary learned by the fitted `concept_model`.
 
         Returns:
