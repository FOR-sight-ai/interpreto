--- conflicted
+++ resolved
@@ -34,13 +34,9 @@
 
 
 class ClassificationInferenceWrapper:
-<<<<<<< HEAD
-    def __init__(self, model: NNsight, batch_size: int, device: torch.device | None = None):
-=======
     def __init__(self, model: NNsight | torch.nn.Module, batch_size: int, device: torch.device | None = None):
         if isinstance(model, torch.nn.Module):
             model = NNsight(model)
->>>>>>> 39b4b0a5
         self.model = model
         self.model.to(device)
         assert batch_size > 0, "Batch size must be a positive integer."
