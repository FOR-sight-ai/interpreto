# MIT License
#
# Copyright (c) 2025 IRT Antoine de Saint Exupéry et Université Paul Sabatier Toulouse III - All
# rights reserved. DEEL and FOR are research programs operated by IVADO, IRT Saint Exupéry,
# CRIAQ and ANITI - https://www.deel.ai/.
#
# Permission is hereby granted, free of charge, to any person obtaining a copy
# of this software and associated documentation files (the "Software"), to deal
# in the Software without restriction, including without limitation the rights
# to use, copy, modify, merge, publish, distribute, sublicense, and/or sell
# copies of the Software, and to permit persons to whom the Software is
# furnished to do so, subject to the following conditions:
#
# The above copyright notice and this permission notice shall be included in all
# copies or substantial portions of the Software.
#
# THE SOFTWARE IS PROVIDED "AS IS", WITHOUT WARRANTY OF ANY KIND, EXPRESS OR
# IMPLIED, INCLUDING BUT NOT LIMITED TO THE WARRANTIES OF MERCHANTABILITY,
# FITNESS FOR A PARTICULAR PURPOSE AND NONINFRINGEMENT. IN NO EVENT SHALL THE
# AUTHORS OR COPYRIGHT HOLDERS BE LIABLE FOR ANY CLAIM, DAMAGES OR OTHER
# LIABILITY, WHETHER IN AN ACTION OF CONTRACT, TORT OR OTHERWISE, ARISING FROM,
# OUT OF OR IN CONNECTION WITH THE SOFTWARE OR THE USE OR OTHER DEALINGS IN THE
# SOFTWARE.
"""
Basic inference wrapper for explaining models.

This module provides a base class for inference wrappers that can be used to
perform inference on various models. The InferenceWrapper class is designed to
handle device management, embedding inputs, and batching of inputs for efficient
processing. The class is designed to be subclassed for specific model types and tasks.
"""

from __future__ import annotations

import warnings
from collections.abc import Generator, Iterable, MutableMapping
from functools import singledispatchmethod
from typing import Any, overload

import torch
from transformers import PreTrainedModel
from transformers.modeling_outputs import BaseModelOutput

from interpreto.typing import ModelInputs, TensorMapping


# TODO : move that somewhere else
def concat_and_pad(
    *tensors: torch.Tensor | None,
    pad_left: bool,
    dim: int = 0,
    pad_value: int = 0,
    pad_dims: Iterable[int] | None = None,
) -> torch.Tensor:
    """
    Concatenate and (pad tensors to the maximum length of each dimension.

    Args:
        *tensors (torch.Tensor | None): tensors to concatenate (can be of different shapes but must have the same number of dimensions). Can be None.
        pad_left (bool): if True, padding is done on the left side of the tensor, otherwise on the right side.
        dim (int, optional): Dimension along which the tensors will be concatenated. Defaults to 0.
        pad_value (int, optional): Value used to pad the tensors. Defaults to 0.
        pad_dims (Iterable[int] | None, optional): Dimensions to pad. Defaults to None.

    Returns:
        torch.Tensor: result of the concatenation

    Raises:
        ValueError: if the tensors have different number of dimensions.
        TypeError: If the `tensors` argument is not a valid sequence of tensors or if
            `pad_dims` contains invalid dimensions.

    Example:
        >>> t1 = torch.randn(2, 3, 4)
        >>> t2 = torch.randn(3, 2, 5)
        >>> t3 = torch.randn(1, 6, 1)
        >>> result = concat_and_pad(t1, t2, t3, pad_left=True, dim=0, pad_value=-1, pad_dims=[1, 2])
        >>> print(result.shape)
        torch.Size([6, 6, 5])  # After padding and concatenation along the first dimension
    """
    _tensors = [a for a in tensors if a is not None and a.numel()]
    if not _tensors:
        raise ValueError("No tensors provided for concatenation.")
    if any(t.dim() != _tensors[0].dim() for t in _tensors[1:]):
        raise ValueError("All tensors must have the same number of dimensions.")
    tensors_dim = _tensors[0].dim()
    pad_dims = pad_dims or []
    max_length_per_dim = [max(t.shape[d] for t in _tensors) for d in pad_dims]

    padded_tensors: list[torch.Tensor] = []
    for t in _tensors:
        pad = [0, 0] * tensors_dim
        for pad_dim, pad_length in zip(pad_dims, max_length_per_dim, strict=True):
            # update padding indication to pad the right dimension
            pad_index = -2 * (pad_dim % tensors_dim) - 1 - pad_left
            pad[pad_index] = pad_length - t.shape[pad_dim]
        # pad the tensor
        padded_tensors.append(torch.nn.functional.pad(t, pad, value=pad_value))
    # return the concatenation of all tensors
    return torch.cat(padded_tensors, dim=dim)


class InferenceWrapper:
    """
    Base class for inference wrapper objects.
    This class is designed to wrap a model and provide a consistent interface for
    performing inference on the model's inputs. It handles device management,
    embedding inputs, and batching of inputs for efficient processing.
    The class is designed to be subclassed for specific model types and tasks.

    Attributes:
        model (PreTrainedModel): The model to be wrapped.
        batch_size (int): The maximum batch size for processing inputs.
        device (torch.device | None): The device on which the model is loaded.
    """

    # static attribute to indicate whether to pad on the left or right side
    # this is a class attribute and should be set in subclasses
    PAD_LEFT = True

    def __init__(
        self,
        model: PreTrainedModel,
        batch_size: int,
        device: torch.device | None = None,
    ):
        self.model = model
        self.model.to(device or torch.device("cpu"))
        self.batch_size = batch_size

        # Pad token id should be set by the explainer
        self.pad_token_id = None

    @property
    def device(self) -> torch.device:
        """
        Returns:
            torch.device: The device on which the model is loaded.
        """
        return self.model.device

    @device.setter
    def device(self, device: torch.device):
        """
        Sets the device on which the model is loaded.

        Args:
            device (torch.device): wanted device (e.g., "cpu" or "cuda").
        """
        self.model.to(device)

    def to(self, device: torch.device):
        """
        Move the model to the specified device.

        Args:
            device (torch.device): The device to which the model should be moved.
        """
        self.device = device

    def cpu(self):
        """
        Move the model to the CPU.
        """
        self.device = torch.device("cpu")

    def cuda(self):
        """
        Move the model to the GPU.
        """
        self.device = torch.device("cuda")

    def embed(self, model_inputs: TensorMapping) -> TensorMapping:
        """
        Embed the inputs using the model's input embeddings.

        Args:
            model_inputs (TensorMapping): input mapping containing either "input_ids" or "inputs_embeds".

        Raises:
            ValueError: If neither "input_ids" nor "inputs_embeds" are present in the input mapping.

        Returns:
            TensorMapping: The input mapping with "inputs_embeds" added.
        """
        # If input embeds are already present, return the unmodified model inputs
        if "inputs_embeds" in model_inputs:
            return model_inputs
        # If input ids are present, get the embeddings and add them to the model inputs
        if "input_ids" in model_inputs:
            base_shape = model_inputs["input_ids"].shape
            flatten_embeds = self.model.get_input_embeddings()(model_inputs.pop("input_ids").flatten(0, -2))
            model_inputs["inputs_embeds"] = flatten_embeds.view(*base_shape, flatten_embeds.shape[-1])
            return model_inputs
        # If neither input ids nor input embeds are present, raise an error
        raise ValueError("model_inputs should contain either 'input_ids' or 'inputs_embeds'")

    def call_model(self, input_embeds: torch.Tensor, attention_mask: torch.Tensor | None) -> BaseModelOutput:
        """
        Perform a call to the wrapped model with the given input embeddings and attention mask.

        Args:
            input_embeds (torch.Tensor): embedded inputs
            attention_mask (torch.Tensor): attention mask

        Returns:
            ModelOutput: The output of the model.

        Note:
            If the batch size of the input embeddings exceeds the wrapper's batch size, a warning is issued.
        """
        # Check that batch size of input_embeds is not greater than the wrapper's batch size
        if input_embeds.shape[0] > self.batch_size:
            warnings.warn(
                f"Batch size of {input_embeds.shape[0]} is greater than the wrapper's batch size of {self.batch_size}. "
                f"Consider adjust the batch size or the wrapper of split your data.",
                stacklevel=1,
            )
        # send input to device
        input_embeds.to(self.device)
        if attention_mask is not None:
            attention_mask.to(self.device)
        # Call wrapped model
        return self.model(inputs_embeds=input_embeds, attention_mask=attention_mask)

    @overload
    def get_logits(self, model_inputs: TensorMapping) -> torch.Tensor: ...

    @overload
<<<<<<< HEAD
    def get_logits(
        self, model_inputs: Iterable[MutableMapping[str, torch.Tensor]]
    ) -> Generator[torch.Tensor, None, str]: ...
=======
    def get_logits(self, model_inputs: Iterable[TensorMapping]) -> Generator[torch.Tensor, None, str]: ...
>>>>>>> e4347278

    @singledispatchmethod
    def get_logits(self, model_inputs: ModelInputs) -> torch.Tensor | Generator[torch.Tensor, None, str]:
        """
        Get the logits from the model for the given inputs.

        This method propose two different treatments of the inputs:
        If the input is a mapping, it will be processed as a single input and given directly to the model.
        The method will return the logits of the model as a torch.Tensor.

        If the input is an iterable of mappings, it will be processed as a batch of inputs.
        The method will yield the logits of the model for each input as a torch.Tensor.

        Args:
            model_inputs (Any): input mappings to be passed to the model or iterable of input mappings.

        Raises:
            NotImplementedError: If the input type is not supported.

        Returns:
            torch.Tensor | Generator[torch.Tensor, None, None]: logits associated to the input mappings.

        Example:
            Single input given as a mapping
                >>> model_inputs = {"input_ids": torch.tensor([[1, 2, 3], [4, 5, 6]])}
                >>> logits = wrapper.get_logits(model_inputs)
                >>> print(logits.shape)

            Sequence of inputs given as an iterable of mappings (generator, list, etc.)
                >>> model_inputs = [{"input_ids": torch.tensor([[1, 2, 3], [4, 5, 6]])},
                ...                 {"input_ids": torch.tensor([[7, 8, 9], [10, 11, 12]])}]
                >>> logits = wrapper.get_logits(model_inputs)
                >>> for logit in logits:
                ...     print(logit.shape)

        """
        raise NotImplementedError(
            f"type {type(model_inputs)} not supported for method get_logits in class {self.__class__.__name__}"
        )

    @get_logits.register(MutableMapping)  # type: ignore
<<<<<<< HEAD
    def _get_logits_from_mapping(self, model_inputs: MutableMapping[str, torch.Tensor]) -> torch.Tensor:
=======
    def _get_logits_from_mapping(self, model_inputs: TensorMapping) -> torch.Tensor:
>>>>>>> e4347278
        """
        Get the logits from the model for the given inputs.
        registered for MutableMapping type.

        Args:
            model_inputs (TensorMapping): input mapping containing either "input_ids" or "inputs_embeds".

        Returns:
            torch.Tensor: logits associated to the input mapping.
        """
        # if emebeddings has not been calculated yet, embed the inputs
        model_inputs = self.embed(model_inputs)
        # depending on the number of dimensions of the input
        match model_inputs["inputs_embeds"].dim():
            case 2:  # (sequence_length, embedding_size)
                return self.call_model(**model_inputs).logits
            case 3:  # (batch_size, sequence_length, embedding_size)
                # If a batch dimension is given, split the inputs into chunks of batch_size
                embeds_chunks = model_inputs["inputs_embeds"].split(self.batch_size)
                mask_chunks = model_inputs["attention_mask"].split(self.batch_size)

                # call the model on each chunk and concatenate the results
                return torch.cat(
                    [
                        self.call_model(embeds_chunk, mask_chunk).logits
                        for embeds_chunk, mask_chunk in zip(embeds_chunks, mask_chunks, strict=False)
                    ],
                )
            case _:  # (..., sequence_length, embedding_size) e.g. (batch_size, n_perturbations, sequence_length, embedding_size)
                # flatten the first dimension to a single batch dimension
                # then call the model on the flattened inputs and reshape the result to the original batch structure
                flat_model_inputs = {
                    "inputs_embeds": model_inputs["inputs_embeds"].flatten(0, -3),
                    "attention_mask": model_inputs["attention_mask"].flatten(0, -2),
                }
                prediction = self._get_logits_from_mapping(flat_model_inputs)
                return prediction.view(*model_inputs["inputs_embeds"].shape[:-2], -1)

    @get_logits.register(Iterable)  # type: ignore
<<<<<<< HEAD
    def _get_logits_from_iterable(
        self, model_inputs: Iterable[MutableMapping[str, torch.Tensor]]
    ) -> Generator[torch.Tensor, None, str]:
=======
    def _get_logits_from_iterable(self, model_inputs: Iterable[TensorMapping]) -> Generator[torch.Tensor, None, str]:
>>>>>>> e4347278
        """
        Get the logits from the model for the given inputs.
        registered for Iterable type.

        Args:
            model_inputs (Iterable[TensorMapping]): Iterable of input mappings containing either "input_ids" or "inputs_embeds".

        Yields:
            torch.Tensor: logits associated to the input mappings.
        """
        # create an iterator from the input iterable
        model_inputs = iter(model_inputs)

        # If no pad token id has been given
        if self.pad_token_id is None:
            # raise ValueError(
            #     "Asking to pad but the tokenizer does not have a padding token. Please select a token to use as pad_token (tokenizer.pad_token = tokenizer.eos_token e.g.) or add a new pad token via tokenizer.add_special_tokens({'pad_token': '[PAD]'})"
            # )
            raise ValueError(
                "Padding token is not set in the inference wrapper. Please assign it explicitly by setting: inference_wrapper.pad_token_id = tokenizer.pad_token_id"
            )

        result_buffer = torch.zeros(0)
        result_indexes: list[int] = []

        batch: torch.Tensor | None = None
        batch_mask: torch.Tensor | None = None

        input_buffer = torch.zeros(0)
        mask_buffer = torch.zeros(0)

        last_item = False

        # Generation loop
        while True:
            # check if the ouput buffer contains enough data to correspond to the next element
            if result_buffer.numel() and result_indexes and len(result_buffer) >= result_indexes[0]:
                # pop the first index from the result indexes
                index = result_indexes.pop(0)
                # yield the associated logits
                yield result_buffer[:index]
                # remove the yielded logits from the result buffer
                result_buffer = result_buffer[index:]
                # if there is no element left in the input stream and the result buffer is empty, break the loop
                if last_item and not result_indexes:
                    break
                continue
            # check if the batch of inputs is large enough to be processed (or if the last item is reached)
            if batch is not None and (last_item or len(batch) == self.batch_size):
                # Call the model
                logits = self.call_model(batch, batch_mask).logits
                # Concatenate the results to the output buffer
                result_buffer = concat_and_pad(result_buffer, logits, pad_left=self.PAD_LEFT)
                # update batch and mask
                batch = batch_mask = None
                continue
            # check if the input buffer contains enough data to fill the batch
            if input_buffer.numel():
                # calculate the missing length of the batch
                missing_length = self.batch_size - len(batch if batch is not None else ())
                # fill the batch with the missing data
                batch = concat_and_pad(
                    batch,
                    input_buffer[:missing_length],
                    pad_left=self.PAD_LEFT,
                    dim=0,
                    pad_value=self.pad_token_id,
                    pad_dims=(1,),
                )
                batch_mask = concat_and_pad(
                    batch_mask,
                    mask_buffer[:missing_length],
                    pad_left=self.PAD_LEFT,
                    dim=0,
                    pad_value=0,
                    pad_dims=(-1,),
                )
                # remove the used data from the input buffer
                input_buffer = input_buffer[missing_length:]
                mask_buffer = mask_buffer[missing_length:]
                continue
            # If there is not enough data in the input buffer, get the next item from the input stream
            try:
                # Get next item and ensure embeddings are calculated
                next_item = self.embed(next(model_inputs))
                input_buffer = self._reshape_inputs(next_item["inputs_embeds"], non_batch_dims=2)
                mask_buffer = self._reshape_inputs(next_item["attention_mask"], non_batch_dims=1)
                # update results index list
                result_indexes += [len(input_buffer)]
            # If the input stream is empty
            except StopIteration:
                if last_item:
                    # This should never happen
                    break
                last_item = True
        # Chack that all the buffers are empty
        if any(element.numel() for element in [result_buffer, input_buffer, mask_buffer]):
            warnings.warn(
                "Some data were not well fetched in inference wrapper, please check your code if you made custom method or notify it to the developers",
                stacklevel=2,
            )
            return "Some data were not well fetched in inference wrapper"
        return "All data were well fetched in inference wrapper"

    def _reshape_inputs(self, tensor: torch.Tensor, non_batch_dims: int = 2) -> torch.Tensor:
        """
        reshape inputs to have a single batch dimension.
        """
        # TODO : see if there is a better way to do this
        assert tensor.dim() >= non_batch_dims, "The given tensor have less dimensions than non_batch_dims parameter"
        if tensor.dim() == non_batch_dims:
            return tensor.unsqueeze(0)
        if tensor.dim() == non_batch_dims + 1:
            return tensor
        assert tensor.shape[0] == 1, (
            "When passing a sequence or a generator of inputs to the inference wrapper, please consider giving sequence of perturbations of single elements instead of batches (shape should be (1, n_perturbations, ...))"
        )
        return self._reshape_inputs(tensor[0], non_batch_dims=non_batch_dims)

    @singledispatchmethod
    def get_targeted_logits(
        self, model_inputs: Any, targets: torch.Tensor
    ) -> torch.Tensor | Generator[torch.Tensor, None, None]:
        raise NotImplementedError(
            f"get_targeted_logits not implemented for {self.__class__.__name__}. Implement this method is necessary to use gradient-based methods."
        )

    @overload
<<<<<<< HEAD
    def get_gradients(
        self, model_inputs: MutableMapping[str, torch.Tensor], targets: torch.Tensor
    ) -> torch.Tensor: ...
    @overload
    def get_gradients(
        self, model_inputs: Iterable[MutableMapping[str, torch.Tensor]], targets: Iterable[torch.Tensor]
    ) -> Iterable[torch.Tensor]: ...

    @allow_nested_iterables_of(MutableMapping)
    def get_gradients(
        self, model_inputs: MutableMapping[str, torch.Tensor], targets: torch.Tensor
    ) -> torch.Tensor | Iterable:
=======
    def get_gradients(self, model_inputs: TensorMapping, targets: torch.Tensor) -> torch.Tensor: ...

    @overload
    def get_gradients(
        self, model_inputs: Iterable[TensorMapping], targets: torch.Tensor
    ) -> Iterable[torch.Tensor]: ...

    # @allow_nested_iterables_of(MutableMapping)
    @singledispatchmethod
    def get_gradients(
        self, model_inputs: ModelInputs, targets: torch.Tensor
    ) -> torch.Tensor | Generator[torch.Tensor, None, None]:
>>>>>>> e4347278
        """
        Get the gradients of the logits associated to a given target with respect to the inputs.

        Args:
            model_inputs (Any): input mappings to be passed to the model or iterable of input mappings.
            targets (torch.Tensor): target tensor to be used to get the logits.
            targets shape should be either (t) or (n, t) where n is the batch size and t is the number of targets for which we want the logits.

        Raises:
            NotImplementedError: If the input type is not supported.

        Returns:
            torch.Tensor|Generator[torch.Tensor, None, None]: gradients of the logits.

        Example:
            Single input given as a mapping
                >>> model_inputs = {"input_ids": torch.tensor([[1, 2, 3], [4, 5, 6]])}
                >>> targets = torch.tensor([1, 2])
                >>> gradients = wrapper.get_gradients(model_inputs, targets)
                >>> print(gradients)
            Sequence of inputs given as an iterable of mappings (generator, list, etc.)
                >>> model_inputs = [{"input_ids": torch.tensor([[1, 2, 3], [4, 5, 6]])},
                ...                 {"input_ids": torch.tensor([[7, 8, 9], [10, 11, 12]])}]
                >>> targets = torch.tensor([[1, 2], [3, 4]])
                >>> gradients = wrapper.get_gradients(model_inputs, targets)
                >>> for grad in gradients:
                ...     print(grad)
        """
        raise NotImplementedError(
            f"type {type(model_inputs)} not supported for method get_gradients in class {self.__class__.__name__}"
        )

    @get_gradients.register(MutableMapping)  # type: ignore
    def _get_gradients_from_mapping(self, model_inputs: TensorMapping, targets: torch.Tensor) -> torch.Tensor:
        model_inputs = self.embed(model_inputs)
        inputs_embeds = model_inputs["inputs_embeds"]

        def get_score(inputs_embeds: torch.Tensor):
            return self.get_targeted_logits(
                {"inputs_embeds": inputs_embeds, "attention_mask": model_inputs["attention_mask"]}, targets
            )

        # Compute gradient of the selected logits:
        grad_matrix = torch.autograd.functional.jacobian(get_score, inputs_embeds)  # (n, lt, n, l, d)
        grad_matrix = grad_matrix.abs().mean(dim=-1)  # (n, lt, n, l)  # average over the embedding dimension
        return grad_matrix[torch.arange(grad_matrix.shape[0]), :, torch.arange(grad_matrix.shape[0]), :]

    @get_gradients.register(Iterable)  # type: ignore
    def _get_gradients_from_iterable(
        self, model_inputs: Iterable[TensorMapping], targets: torch.Tensor
    ) -> Iterable[torch.Tensor]:
        yield from (
            self.get_gradients(model_input, target) for model_input, target in zip(model_inputs, targets, strict=True)
        )<|MERGE_RESOLUTION|>--- conflicted
+++ resolved
@@ -227,13 +227,7 @@
     def get_logits(self, model_inputs: TensorMapping) -> torch.Tensor: ...
 
     @overload
-<<<<<<< HEAD
-    def get_logits(
-        self, model_inputs: Iterable[MutableMapping[str, torch.Tensor]]
-    ) -> Generator[torch.Tensor, None, str]: ...
-=======
     def get_logits(self, model_inputs: Iterable[TensorMapping]) -> Generator[torch.Tensor, None, str]: ...
->>>>>>> e4347278
 
     @singledispatchmethod
     def get_logits(self, model_inputs: ModelInputs) -> torch.Tensor | Generator[torch.Tensor, None, str]:
@@ -275,11 +269,7 @@
         )
 
     @get_logits.register(MutableMapping)  # type: ignore
-<<<<<<< HEAD
-    def _get_logits_from_mapping(self, model_inputs: MutableMapping[str, torch.Tensor]) -> torch.Tensor:
-=======
     def _get_logits_from_mapping(self, model_inputs: TensorMapping) -> torch.Tensor:
->>>>>>> e4347278
         """
         Get the logits from the model for the given inputs.
         registered for MutableMapping type.
@@ -319,13 +309,7 @@
                 return prediction.view(*model_inputs["inputs_embeds"].shape[:-2], -1)
 
     @get_logits.register(Iterable)  # type: ignore
-<<<<<<< HEAD
-    def _get_logits_from_iterable(
-        self, model_inputs: Iterable[MutableMapping[str, torch.Tensor]]
-    ) -> Generator[torch.Tensor, None, str]:
-=======
     def _get_logits_from_iterable(self, model_inputs: Iterable[TensorMapping]) -> Generator[torch.Tensor, None, str]:
->>>>>>> e4347278
         """
         Get the logits from the model for the given inputs.
         registered for Iterable type.
@@ -454,20 +438,6 @@
         )
 
     @overload
-<<<<<<< HEAD
-    def get_gradients(
-        self, model_inputs: MutableMapping[str, torch.Tensor], targets: torch.Tensor
-    ) -> torch.Tensor: ...
-    @overload
-    def get_gradients(
-        self, model_inputs: Iterable[MutableMapping[str, torch.Tensor]], targets: Iterable[torch.Tensor]
-    ) -> Iterable[torch.Tensor]: ...
-
-    @allow_nested_iterables_of(MutableMapping)
-    def get_gradients(
-        self, model_inputs: MutableMapping[str, torch.Tensor], targets: torch.Tensor
-    ) -> torch.Tensor | Iterable:
-=======
     def get_gradients(self, model_inputs: TensorMapping, targets: torch.Tensor) -> torch.Tensor: ...
 
     @overload
@@ -480,7 +450,6 @@
     def get_gradients(
         self, model_inputs: ModelInputs, targets: torch.Tensor
     ) -> torch.Tensor | Generator[torch.Tensor, None, None]:
->>>>>>> e4347278
         """
         Get the gradients of the logits associated to a given target with respect to the inputs.
 
