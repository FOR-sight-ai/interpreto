# MIT License
#
# Copyright (c) 2025 IRT Antoine de Saint Exupéry et Université Paul Sabatier Toulouse III - All
# rights reserved. DEEL and FOR are research programs operated by IVADO, IRT Saint Exupéry,
# CRIAQ and ANITI - https://www.deel.ai/.
#
# Permission is hereby granted, free of charge, to any person obtaining a copy
# of this software and associated documentation files (the "Software"), to deal
# in the Software without restriction, including without limitation the rights
# to use, copy, modify, merge, publish, distribute, sublicense, and/or sell
# copies of the Software, and to permit persons to whom the Software is
# furnished to do so, subject to the following conditions:
#
# The above copyright notice and this permission notice shall be included in all
# copies or substantial portions of the Software.
#
# THE SOFTWARE IS PROVIDED "AS IS", WITHOUT WARRANTY OF ANY KIND, EXPRESS OR
# IMPLIED, INCLUDING BUT NOT LIMITED TO THE WARRANTIES OF MERCHANTABILITY,
# FITNESS FOR A PARTICULAR PURPOSE AND NONINFRINGEMENT. IN NO EVENT SHALL THE
# AUTHORS OR COPYRIGHT HOLDERS BE LIABLE FOR ANY CLAIM, DAMAGES OR OTHER
# LIABILITY, WHETHER IN AN ACTION OF CONTRACT, TORT OR OTHERWISE, ARISING FROM,
# OUT OF OR IN CONNECTION WITH THE SOFTWARE OR THE USE OR OTHER DEALINGS IN THE
# SOFTWARE.
"""
Base class for classification inference wrappers.
"""

from __future__ import annotations

from collections.abc import Generator, Iterable, MutableMapping
from functools import singledispatchmethod
from typing import Any

import torch
import torch.nn.functional as F

from interpreto.commons.model_wrapping.inference_wrapper import InferenceWrapper
from interpreto.typing import TensorMapping
from interpreto.commons.debug import timer, gpu_stats

import gc

class ClassificationInferenceWrapper(InferenceWrapper):
    """
    Basic inference wrapper for classification tasks.
    """

    # Padding is done on the right for classification tasks
    PAD_LEFT = False

    @staticmethod
    def process_target(target: torch.Tensor, batch_dims: tuple[int] | torch.Size) -> torch.Tensor:
        """
        Process the target tensor to match the shape of the logits tensor.

        Args:
            target (torch.Tensor): target tensor
            logits (torch.Tensor): logits tensor

        Raises:
            ValueError: if the target tensor has more than 2 dimensions

        Returns:
            torch.Tensor: processed target tensor
        """
        n = 1
        view_index = [1 for _ in batch_dims]
        if target.dim() == 2:
            n = target.shape[0]
            assert n in (1, batch_dims[0]), (
                f"target batch size {n} should be either 1 or logits batch size ({batch_dims[0]})"
            )
            view_index[0] = n
        target = target.view(*view_index, -1)
        return target.expand(*batch_dims, -1)

    @singledispatchmethod
    def get_targets(self, model_inputs: Any) -> torch.Tensor | Generator[torch.Tensor, None, None]:
        """
        Get the predicted target from the model inputs.

        This method propose two different treatments of the inputs:
        If the input is a mapping, it will be processed as a single input and given directly to the model.
        The method will return the predicted target as a torch.Tensor.

        If the input is an iterable of mappings, it will be processed as a batch of inputs.
        The method will yield the targets of the model for each input as a torch.Tensor.

        Args:
            model_inputs (Any): input mappings to be passed to the model or iterable of input mappings.

        Raises:
            NotImplementedError: If the input type is not supported.

        Returns:
            torch.Tensor | Generator[torch.Tensor, None, None]: logits associated to the input mappings.

        Example:
            Single input given as a mapping
                >>> model_inputs = {"input_ids": torch.tensor([[1, 2, 3], [4, 5, 6]])}
                >>> target = wrapper.get_targets(model_inputs)
                >>> print(target)

            Sequence of inputs given as an iterable of mappings (generator, list, etc.)
                >>> model_inputs = [{"input_ids": torch.tensor([[1, 2, 3], [4, 5, 6]])},
                ...                 {"input_ids": torch.tensor([[7, 8, 9], [10, 11, 12]])}]
                >>> targets = wrapper.get_targets(model_inputs)
                >>> for target in targets:
                ...     print(target)

        """
        raise NotImplementedError(
            f"type {type(model_inputs)} not supported for method get_targets in class {self.__class__.__name__}"
        )

    @get_targets.register(MutableMapping)
    def _get_targets_from_mapping(self, model_inputs: TensorMapping) -> torch.Tensor:
        """
        Get the target from the model for the given inputs.
        registered for MutableMapping type.

        Args:
            model_inputs (TensorMapping): input mapping containing either "input_ids" or "inputs_embeds".

        Returns:
            torch.Tensor: target predicted by the model for the given input mapping.
        """
        return self._get_logits_from_mapping(model_inputs).argmax(dim=-1)

    @get_targets.register(Iterable)
    def _get_targets_from_iterable(self, model_inputs: Iterable[TensorMapping]) -> Generator[torch.Tensor, None, None]:
        """
        Get the targets from the model for the given inputs.
        registered for Iterable type.

        Args:
            model_inputs (Iterable[TensorMapping]): _description_

        Yields:
            torch.Tensor: target predicted by the model for the given input mapping.
        """
        yield from (prediction.argmax(dim=-1) for prediction in self._get_logits_from_iterable(model_inputs))

    @singledispatchmethod
    def get_targeted_logits(
        self, model_inputs: Any, targets: torch.Tensor | Iterable[torch.Tensor], mode: str = "logits"
    ) -> torch.Tensor | Generator[torch.Tensor, None, None]:
        """
        Get the logits associated to a collection of targets.

        Args:
            model_inputs (Any): input mappings to be passed to the model or iterable of input mappings.
            targets (torch.Tensor): target tensor to be used to get the logits.
            targets shape should be either (t) or (n, t) where n is the batch size and t is the number of targets for which we want the logits.

        Raises:
            NotImplementedError: If the input type is not supported.

        Returns:
            torch.Tensor|Generator[torch.Tensor, None, None]: logits selected for the given targets.

        Example:
            Single input given as a mapping
                >>> model_inputs = {"input_ids": torch.tensor([[1, 2, 3], [4, 5, 6]])}
                >>> targets = torch.tensor([1, 2])
                >>> target_logits = wrapper.get_targeted_logits(model_inputs, targets)
                >>> print(target_logits)

            Sequence of inputs given as an iterable of mappings (generator, list, etc.)
                >>> model_inputs = [{"input_ids": torch.tensor([[1, 2, 3], [4, 5, 6]])},
                ...                 {"input_ids": torch.tensor([[7, 8, 9], [10, 11, 12]])}]
                >>> targets = torch.tensor([[1, 2], [3, 4]])
                >>> target_logits = wrapper.get_targeted_logits(model_inputs, targets)
                >>> for logits in target_logits:
                ...     print(logits)
        """
        raise NotImplementedError(
            f"type {type(model_inputs)} not supported for method get_target_logits in class {self.__class__.__name__}"
        )

    @get_targeted_logits.register(MutableMapping)
    def _get_targeted_logits_from_mapping(
        self, model_inputs: TensorMapping, targets: torch.Tensor, mode: str = "logits"
    ):
        """
        Get the logits associated to a collection of targets.
        registered for MutableMapping type.

        Args:
            model_inputs (TensorMapping): input mappings to be passed to the model
            targets (torch.Tensor): target tensor to be used to get the logits.
            targets shape should be either (t) or (n, t) where n is the batch size and t is the number of targets for which we want the logits.

        Returns:
            torch.Tensor: logits given by the model for the given targets.
        """
        assert mode in {"logits", "softmax", "log_softmax"}, f"Unknown mode '{mode}'"
        logits = self._get_logits_from_mapping(model_inputs)
        # Apply post-processing mode
        if mode == "softmax":
            logits = F.softmax(logits, dim=-1)
        elif mode == "log_softmax":
            logits = F.log_softmax(logits, dim=-1)
        targets = self.process_target(targets, logits.shape[:-1])
        return logits.gather(-1, targets)

    @get_targeted_logits.register(Iterable)
    def _get_targeted_logits_from_iterable(
        self, model_inputs: Iterable[TensorMapping], targets: Iterable[torch.Tensor], mode: str = "logits"
    ) -> Generator[torch.Tensor, None, None]:
        """
        Get the logits associated to a collection of targets.
        registered for Iterable type.

        Args:
            model_inputs (Iterable[TensorMapping]): iterable of input mappings to be passed to the model
            targets (torch.Tensor): target tensor to be used to get the logits.
            targets shape should be either (t) or (n, t) where n is the batch size and t is the number of targets for which we want the logits.

        Yields:
            torch.Tensor: logits given by the model for the given targets.
        """
        assert mode in {"logits", "softmax", "log_softmax"}, f"Unknown mode '{mode}'"
        predictions = self._get_logits_from_iterable(model_inputs)
        for index, (logits, target) in enumerate(zip(predictions, targets, strict=True)):
            # TODO : refaire ça proprement
            multiple_index = int(target.shape[0] > 1)
<<<<<<< HEAD
            # del logits
            # del target
            # ld = logits.detach()
            # td = target.detach()
            # for referer in gc.get_referrers(logits):
            #     print(type(referer), referer)
            # exit()
            yield logits.gather(-1, self.process_target(target[multiple_index and index], logits.shape[:-1]))
        #for index, logits in enumerate(predictions):
=======
            if mode == "softmax":
                logits_mode = F.softmax(logits, dim=-1)
            elif mode == "log_softmax":
                logits_mode = F.log_softmax(logits, dim=-1)
            else:
                logits_mode = logits
            yield logits_mode.gather(-1, self.process_target(target[multiple_index and index], logits_mode.shape[:-1]))
        # for index, logits in enumerate(predictions):
>>>>>>> da6adfe2
        #    yield logits.gather(-1, self.process_target(targets[multiple_index and index], logits.shape[:-1]))<|MERGE_RESOLUTION|>--- conflicted
+++ resolved
@@ -225,17 +225,6 @@
         for index, (logits, target) in enumerate(zip(predictions, targets, strict=True)):
             # TODO : refaire ça proprement
             multiple_index = int(target.shape[0] > 1)
-<<<<<<< HEAD
-            # del logits
-            # del target
-            # ld = logits.detach()
-            # td = target.detach()
-            # for referer in gc.get_referrers(logits):
-            #     print(type(referer), referer)
-            # exit()
-            yield logits.gather(-1, self.process_target(target[multiple_index and index], logits.shape[:-1]))
-        #for index, logits in enumerate(predictions):
-=======
             if mode == "softmax":
                 logits_mode = F.softmax(logits, dim=-1)
             elif mode == "log_softmax":
@@ -244,5 +233,4 @@
                 logits_mode = logits
             yield logits_mode.gather(-1, self.process_target(target[multiple_index and index], logits_mode.shape[:-1]))
         # for index, logits in enumerate(predictions):
->>>>>>> da6adfe2
         #    yield logits.gather(-1, self.process_target(targets[multiple_index and index], logits.shape[:-1]))