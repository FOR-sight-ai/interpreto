# MIT License
#
# Copyright (c) 2025 IRT Antoine de Saint Exupéry et Université Paul Sabatier Toulouse III - All
# rights reserved. DEEL and FOR are research programs operated by IVADO, IRT Saint Exupéry,
# CRIAQ and ANITI - https://www.deel.ai/.
#
# Permission is hereby granted, free of charge, to any person obtaining a copy
# of this software and associated documentation files (the "Software"), to deal
# in the Software without restriction, including without limitation the rights
# to use, copy, modify, merge, publish, distribute, sublicense, and/or sell
# copies of the Software, and to permit persons to whom the Software is
# furnished to do so, subject to the following conditions:
#
# The above copyright notice and this permission notice shall be included in all
# copies or substantial portions of the Software.
#
# THE SOFTWARE IS PROVIDED "AS IS", WITHOUT WARRANTY OF ANY KIND, EXPRESS OR
# IMPLIED, INCLUDING BUT NOT LIMITED TO THE WARRANTIES OF MERCHANTABILITY,
# FITNESS FOR A PARTICULAR PURPOSE AND NONINFRINGEMENT. IN NO EVENT SHALL THE
# AUTHORS OR COPYRIGHT HOLDERS BE LIABLE FOR ANY CLAIM, DAMAGES OR OTHER
# LIABILITY, WHETHER IN AN ACTION OF CONTRACT, TORT OR OTHERWISE, ARISING FROM,
# OUT OF OR IN CONNECTION WITH THE SOFTWARE OR THE USE OR OTHER DEALINGS IN THE
# SOFTWARE.

"""
Generic type annotations for Interpreto
"""

from __future__ import annotations

from collections.abc import Iterable, Mapping
from typing import Any, Optional, Union

import torch

TokenEmbedding = Any
Activation = Any
<<<<<<< HEAD
ModelInputs = str | Mapping[str, torch.Tensor] | Iterable[str] |Iterable[Mapping[str, torch.Tensor]]
=======
ModelInput = str | Iterable[str | Mapping] | Mapping[str, torch.Tensor]
>>>>>>> 18110b48
TensorBaseline = Optional[Union[torch.Tensor, float, int]]  # noqa: UP007<|MERGE_RESOLUTION|>--- conflicted
+++ resolved
@@ -35,9 +35,5 @@
 
 TokenEmbedding = Any
 Activation = Any
-<<<<<<< HEAD
 ModelInputs = str | Mapping[str, torch.Tensor] | Iterable[str] |Iterable[Mapping[str, torch.Tensor]]
-=======
-ModelInput = str | Iterable[str | Mapping] | Mapping[str, torch.Tensor]
->>>>>>> 18110b48
 TensorBaseline = Optional[Union[torch.Tensor, float, int]]  # noqa: UP007