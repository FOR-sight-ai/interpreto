<<<<<<< HEAD
import interpreto


def test_get_version():
    assert interpreto.get_version() == "0.1.0.dev0"
=======
# MIT License
#
# Copyright (c) 2025 IRT Antoine de Saint Exupéry et Université Paul Sabatier Toulouse III - All
# rights reserved. DEEL and FOR are research programs operated by IVADO, IRT Saint Exupéry,
# CRIAQ and ANITI - https://www.deel.ai/.
#
# Permission is hereby granted, free of charge, to any person obtaining a copy
# of this software and associated documentation files (the "Software"), to deal
# in the Software without restriction, including without limitation the rights
# to use, copy, modify, merge, publish, distribute, sublicense, and/or sell
# copies of the Software, and to permit persons to whom the Software is
# furnished to do so, subject to the following conditions:
#
# The above copyright notice and this permission notice shall be included in all
# copies or substantial portions of the Software.
#
# THE SOFTWARE IS PROVIDED "AS IS", WITHOUT WARRANTY OF ANY KIND, EXPRESS OR
# IMPLIED, INCLUDING BUT NOT LIMITED TO THE WARRANTIES OF MERCHANTABILITY,
# FITNESS FOR A PARTICULAR PURPOSE AND NONINFRINGEMENT. IN NO EVENT SHALL THE
# AUTHORS OR COPYRIGHT HOLDERS BE LIABLE FOR ANY CLAIM, DAMAGES OR OTHER
# LIABILITY, WHETHER IN AN ACTION OF CONTRACT, TORT OR OTHERWISE, ARISING FROM,
# OUT OF OR IN CONNECTION WITH THE SOFTWARE OR THE USE OR OTHER DEALINGS IN THE
# SOFTWARE.
>>>>>>> ef11ab40
<|MERGE_RESOLUTION|>--- conflicted
+++ resolved
@@ -1,10 +1,3 @@
-<<<<<<< HEAD
-import interpreto
-
-
-def test_get_version():
-    assert interpreto.get_version() == "0.1.0.dev0"
-=======
 # MIT License
 #
 # Copyright (c) 2025 IRT Antoine de Saint Exupéry et Université Paul Sabatier Toulouse III - All
@@ -27,5 +20,4 @@
 # AUTHORS OR COPYRIGHT HOLDERS BE LIABLE FOR ANY CLAIM, DAMAGES OR OTHER
 # LIABILITY, WHETHER IN AN ACTION OF CONTRACT, TORT OR OTHERWISE, ARISING FROM,
 # OUT OF OR IN CONNECTION WITH THE SOFTWARE OR THE USE OR OTHER DEALINGS IN THE
-# SOFTWARE.
->>>>>>> ef11ab40
+# SOFTWARE.